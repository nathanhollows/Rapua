//go:generate npm run build

package main

import (
	"context"
	"errors"
	"fmt"
	"log/slog"
	"os"
	"strings"
	"time"

	"github.com/joho/godotenv"
	"github.com/nathanhollows/Rapua/v6/db"
	admin "github.com/nathanhollows/Rapua/v6/internal/handlers/admin"
	players "github.com/nathanhollows/Rapua/v6/internal/handlers/players"
	public "github.com/nathanhollows/Rapua/v6/internal/handlers/public"
	"github.com/nathanhollows/Rapua/v6/internal/migrations"
	"github.com/nathanhollows/Rapua/v6/internal/scheduler"
	"github.com/nathanhollows/Rapua/v6/internal/server"
	"github.com/nathanhollows/Rapua/v6/internal/services"
	"github.com/nathanhollows/Rapua/v6/internal/sessions"
	"github.com/nathanhollows/Rapua/v6/internal/storage"
	"github.com/nathanhollows/Rapua/v6/models"
	"github.com/nathanhollows/Rapua/v6/repositories"
	"github.com/phsym/console-slog"
	"github.com/uptrace/bun"
	"github.com/uptrace/bun/migrate"
	"github.com/urfave/cli/v2"
)

const (
<<<<<<< HEAD
	version    = "v6.1.1"
=======
	version    = "v6.2.0"
>>>>>>> e678a27e
	uploadsDir = "static/uploads/"
)

func main() {
	logger := slog.New(
		console.NewHandler(os.Stdout, &console.HandlerOptions{
			Level:     slog.LevelDebug,
			AddSource: true,
		}),
	)
	slog.SetDefault(logger)

	logger.Info("starting application", "version", version)

	// Load environment variables
	if err := godotenv.Load(".env"); err != nil {
		logger.Warn("could not load .env file", "error", err)
	}

	dbc := db.MustOpen(logger)

	// Initialize the migrator
	migrator := migrate.NewMigrator(dbc, migrations.Migrations)

	// Define CLI app for migrations
	app := &cli.App{
		Name:        "Rapua",
		Usage:       "rapua [global options] command [command options] [arguments...]",
		Description: `An open-source platform for location-based games.`,
		Version:     version,
		Commands: []*cli.Command{
			newDBCommand(migrator, logger),
			newCreditsCommand(dbc, logger),
		},
		Action: func(_ *cli.Context) error {
			// Default action: run the app
			runApp(logger, dbc)
			return nil
		},
	}

	// Run CLI or app
	err := app.Run(os.Args)
	_ = dbc.Close() // Ensure Close happens before Exit
	if err != nil {
		logger.Error("application error", "error", err)
		os.Exit(1)
	}
}

func newDBCommand(migrator *migrate.Migrator, logger *slog.Logger) *cli.Command {
	return &cli.Command{
		Name:  "db",
		Usage: "database migrations",
		Subcommands: []*cli.Command{
			{
				Name:  "init",
				Usage: "create migration tables",
				Action: func(c *cli.Context) error {
					return migrator.Init(c.Context)
				},
			},
			{
				Name:  "migrate",
				Usage: "apply database migrations",
				Action: func(c *cli.Context) error {
					if err := migrator.Lock(c.Context); err != nil {
						return err
					}

					defer func() {
						if err := migrator.Unlock(c.Context); err != nil {
							logger.Error("could not unlock", "error", err)
						}
					}()

					group, err := migrator.Migrate(c.Context)
					if err != nil {
						return err
					}
					if group.IsZero() {
						logger.Info("database is up-to-date")
					} else {
						logger.Info("migrated", "group", group)
					}
					return nil
				},
			},
			{
				Name:  "rollback",
				Usage: "rollback the last migration group",
				Action: func(c *cli.Context) error {
					if err := migrator.Lock(c.Context); err != nil {
						return err
					}

					defer func() {
						if err := migrator.Unlock(c.Context); err != nil {
							logger.Error("could not unlock", "error", err)
						}
					}()

					group, err := migrator.Rollback(c.Context)
					if err != nil {
						return err
					}
					if group.IsZero() {
						logger.Info("no migrations to rollback")
					} else {
						logger.Info("rolled back", "group", group)
					}
					return nil
				},
			},
			{
				Name:  "status",
				Usage: "print migrations status",
				Action: func(c *cli.Context) error {
					ms, err := migrator.MigrationsWithStatus(c.Context)
					if err != nil {
						return err
					}
					logger.Info("migration status",
						"migrations", ms,
						"unapplied", ms.Unapplied(),
						"last_group", ms.LastGroup())
					return nil
				},
			},
			{
				Name:  "create_go",
				Usage: "create Go migration",
				Action: func(c *cli.Context) error {
					name := strings.Join(c.Args().Slice(), "_")
					mf, err := migrator.CreateGoMigration(c.Context, name)
					if err != nil {
						return err
					}
					logger.Info("created migration", "name", mf.Name, "path", mf.Path)
					return nil
				},
			},
		},
	}
}

// addCreditsParams contains parameters for adding credits to a user.
type addCreditsParams struct {
	Email        string
	Credits      int
	Prefix       string
	CustomReason string
}

// addCreditsToUser adds credits to a user account with the given parameters.
func addCreditsToUser(
	ctx context.Context,
	params addCreditsParams,
	creditService *services.CreditService,
	userRepo repositories.UserRepository,
) error {
	// Validate prefix
	var reasonPrefix string
	switch params.Prefix {
	case "Admin":
		reasonPrefix = models.CreditAdjustmentReasonPrefixAdmin
	case "Gift":
		reasonPrefix = models.CreditAdjustmentReasonPrefixGift
	default:
		return fmt.Errorf("invalid prefix %q: must be 'Admin' or 'Gift'", params.Prefix)
	}

	// Validate amount
	if params.Credits <= 0 {
		return errors.New("amount must be greater than 0")
	}

	// Build reason
	reason := reasonPrefix
	if params.CustomReason != "" {
		reason = fmt.Sprintf("%s: %s", reasonPrefix, params.CustomReason)
	}

	// Find user by email
	user, err := userRepo.GetByEmail(ctx, params.Email)
	if err != nil {
		return fmt.Errorf("user not found: %w", err)
	}

	// Add credits with retry for SQLITE_BUSY
	const (
		maxRetries       = 3
		retryDelayMillis = 100
	)
	for attempt := 1; attempt <= maxRetries; attempt++ {
		err = creditService.AddCredits(ctx, user.ID, 0, params.Credits, reason)
		if err == nil {
			return nil
		}

		if attempt < maxRetries && strings.Contains(err.Error(), "database is locked") {
			time.Sleep(time.Millisecond * retryDelayMillis * time.Duration(attempt))
			continue
		}

		return fmt.Errorf("failed to add credits: %w", err)
	}

	return errors.New("failed after maximum retries")
}

func newCreditsCommand(dbc *bun.DB, logger *slog.Logger) *cli.Command {
	return &cli.Command{
		Name:  "credits",
		Usage: "manage user credits",
		Subcommands: []*cli.Command{
			{
				Name:      "add",
				Usage:     "add credits to a user (use --prefix=Admin or --prefix=Gift, defaults to Admin)",
				ArgsUsage: "<email> <amount> [reason]",
				Flags: []cli.Flag{
					&cli.StringFlag{
						Name:  "prefix",
						Usage: "reason prefix: Admin or Gift",
						Value: "Admin",
					},
				},
				Action: func(c *cli.Context) error {
					//nolint:mnd // Magic number for argument count
					if c.NArg() < 2 {
						return errors.New("usage: rapua credits add <email> <amount> [reason]")
					}

					// Parse arguments
					email := c.Args().Get(0)
					amountStr := c.Args().Get(1)
					//nolint:mnd // Magic number for argument count
					customReason := c.Args().Get(2)
					prefix := c.String("prefix")

					var credits int
					if _, err := fmt.Sscanf(amountStr, "%d", &credits); err != nil {
						return fmt.Errorf("invalid amount %q: must be a number", amountStr)
					}

					// Initialize services (lazy)
					ctx := c.Context
					creditRepo := repositories.NewCreditRepository(dbc)
					teamStartLogRepo := repositories.NewTeamStartLogRepository(dbc)
					userRepo := repositories.NewUserRepository(dbc)
					transactor := db.NewTransactor(dbc)
					creditService := services.NewCreditService(transactor, creditRepo, teamStartLogRepo, userRepo)

					// Call testable function
					params := addCreditsParams{
						Email:        email,
						Credits:      credits,
						Prefix:       prefix,
						CustomReason: customReason,
					}

					err := addCreditsToUser(ctx, params, creditService, userRepo)
					if err != nil {
						return err
					}

					// Get updated user for logging
					user, _ := userRepo.GetByEmail(ctx, email)
					logger.Info("credits added successfully",
						"user", email,
						"amount", credits,
						"new_balance", user.PaidCredits)

					return nil
				},
			},
		},
	}
}

func runApp(logger *slog.Logger, dbc *bun.DB) {
	initialiseFolders(logger)

	// Initialize repositories
	blockStateRepo := repositories.NewBlockStateRepository(dbc)
	blockRepo := repositories.NewBlockRepository(dbc, blockStateRepo)
	checkInRepo := repositories.NewCheckInRepository(dbc)
	creditRepo := repositories.NewCreditRepository(dbc)
	creditPurchaseRepo := repositories.NewCreditPurchaseRepository(dbc)
	facilitatorRepo := repositories.NewFacilitatorTokenRepo(dbc)
	instanceRepo := repositories.NewInstanceRepository(dbc)
	instanceSettingsRepo := repositories.NewInstanceSettingsRepository(dbc)
	locationRepo := repositories.NewLocationRepository(dbc)
	markerRepo := repositories.NewMarkerRepository(dbc)
	notificationRepo := repositories.NewNotificationRepository(dbc)
	shareLinkRepo := repositories.NewShareLinkRepository(dbc)
	teamRepo := repositories.NewTeamRepository(dbc)
	teamStartLogRepo := repositories.NewTeamStartLogRepository(dbc)
	userRepo := repositories.NewUserRepository(dbc)
	uploadRepo := repositories.NewUploadRepository(dbc)

	// Initialize transactor for services
	transactor := db.NewTransactor(dbc)

	// Storage for the upload service
	localStorage := storage.NewLocalStorage("static/uploads/")

	// Initialize services
	accessService := services.NewAccessService(
		blockRepo,
		instanceRepo,
		locationRepo,
		markerRepo,
	)
	locationStatsService := services.NewLocationStatsService(locationRepo)
	gameScheduleService := services.NewGameScheduleService(instanceRepo)
	quickstartService := services.NewQuickstartService(instanceRepo)
	markerService := services.NewMarkerService(markerRepo)
	uploadService := services.NewUploadService(uploadRepo, localStorage)
	gameStructureService := services.NewGameStructureService(locationRepo, instanceRepo)
	deleteService := services.NewDeleteService(
		transactor,
		blockRepo,
		blockStateRepo,
		checkInRepo,
		instanceRepo,
		instanceSettingsRepo,
		locationRepo,
		markerRepo,
		teamRepo,
		userRepo,
		creditRepo,
		creditPurchaseRepo,
		teamStartLogRepo,
		uploadRepo,
		dbc,
		uploadsDir,
		logger,
	)
	duplicationService := services.NewDuplicationService(
		transactor,
		instanceRepo,
		instanceSettingsRepo,
		locationRepo,
		blockRepo,
	)
	facilitatorService := services.NewFacilitatorService(facilitatorRepo)
	assetGenerator := services.NewAssetGenerator()
	identityService := services.NewAuthService(userRepo)
	blockService := services.NewBlockService(blockRepo, blockStateRepo)
	emailService := services.NewEmailService()
	instanceSettingsService := services.NewInstanceSettingsService(instanceSettingsRepo)
	locationService := services.NewLocationService(locationRepo, markerRepo, blockRepo, markerService)

	// Set the relation loader so gameStructureService can load location relations
	gameStructureService.SetRelationLoader(locationService)

	navigationService := services.NewNavigationService(locationRepo, teamRepo, gameStructureService, blockService)
	checkInService := services.NewCheckInService(
		checkInRepo,
		locationRepo,
		teamRepo,
		locationStatsService,
		navigationService,
		blockService,
	)
	notificationService := services.NewNotificationService(notificationRepo, teamRepo)
	userService := services.NewUserService(userRepo, instanceRepo)
	monthlyCreditTopupJob := services.NewMonthlyCreditTopupService(transactor, creditRepo, logger)
	staleCreditCleanupService := services.NewStalePurchaseCleanupService(transactor, logger)
	orphanedUploadsCleanupService := services.NewOrphanedUploadsCleanupService(uploadRepo, logger, uploadsDir)
	creditService := services.NewCreditService(
		transactor,
		creditRepo,
		teamStartLogRepo,
		userRepo,
	)
	stripeService := services.NewStripeService(
		transactor,
		creditService,
		creditPurchaseRepo,
		userRepo,
		logger,
	)
	teamService := services.NewTeamService(
		transactor,
		teamRepo,
		checkInRepo,
		creditService,
		blockStateRepo,
		locationRepo,
	)
	leaderBoardService := services.NewLeaderBoardService(teamRepo)
	instanceService := services.NewInstanceService(
		instanceRepo, instanceSettingsRepo,
	)
	templateService := services.NewTemplateService(
		duplicationService, instanceRepo, instanceSettingsRepo, shareLinkRepo,
	)

	sessions.Start()

	// Register jobs
	jobs := scheduler.NewScheduler(logger)
	jobs.AddJob(
		"Monthly Credit Top-Up",
		monthlyCreditTopupJob.TopUpCredits,
		scheduler.NextFirstOfMonth,
	)
	jobs.AddJob(
		"Stale Credit Purchase Cleanup",
		staleCreditCleanupService.CleanupStalePurchases,
		scheduler.NextDaily,
	)
	jobs.AddJob(
		"Orphaned Uploads Cleanup",
		func(ctx context.Context) error {
			if err := orphanedUploadsCleanupService.CleanupOrphanedUploads(ctx); err != nil {
				return err
			}
			return orphanedUploadsCleanupService.CleanupEmptyDirectories(ctx)
		},
		scheduler.NextDaily,
	)
	jobs.Start()

	// Construct handlers (dependency injection root)
	publicHandler := public.NewPublicHandler(
		logger,
		identityService,
		deleteService,
		emailService,
		&templateService,
		userService,
	)

	playerHandler := players.NewPlayerHandler(
		logger,
		blockService,
		checkInService,
		instanceSettingsService,
		markerService,
		navigationService,
		notificationService,
		teamService,
		uploadService,
	)

	adminHandler := admin.NewAdminHandler(
		logger,
		accessService,
		assetGenerator,
		identityService,
		blockService,
		creditService,
		creditPurchaseRepo,
		deleteService,
		duplicationService,
		facilitatorService,
		gameScheduleService,
		gameStructureService,
		instanceService,
		instanceSettingsService,
		locationService,
		markerService,
		navigationService,
		notificationService,
		teamService,
		templateService,
		uploadService,
		userService,
		quickstartService,
		leaderBoardService,
		stripeService,
	)

	server.Start(logger, publicHandler, playerHandler, adminHandler, jobs)
}

func initialiseFolders(logger *slog.Logger) {
	folders := []string{
		"assets/", "assets/codes/", "assets/codes/png/", "assets/codes/svg/",
		"assets/fonts/", "assets/posters/",
	}

	for _, folder := range folders {
		if _, err := os.Stat(folder); err != nil {
			if err = os.MkdirAll(folder, 0750); err != nil {
				logger.Error("could not create directory", "folder", folder, "error", err)
				os.Exit(1)
			}
		}
	}
}<|MERGE_RESOLUTION|>--- conflicted
+++ resolved
@@ -31,11 +31,7 @@
 )
 
 const (
-<<<<<<< HEAD
-	version    = "v6.1.1"
-=======
 	version    = "v6.2.0"
->>>>>>> e678a27e
 	uploadsDir = "static/uploads/"
 )
 
