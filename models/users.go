--- conflicted
+++ resolved
@@ -18,12 +18,9 @@
 	Provider         Provider     `bun:"provider,type:varchar(255)"`
 	ShareEmail       bool         `bun:"share_email,type:boolean,notnull,default:false"`
 	WorkType         sql.NullString `bun:"work_type,type:varchar(100),nullzero"`
-<<<<<<< HEAD
 	FreeCredits      int            `bun:"free_credits,type:int,default:10"` // Credits for team starts
 	PaidCredits      int            `bun:"paid_credits,type:int,default:0"`  // Purchased credits
 	IsEducator       bool           `bun:"is_educator,type:boolean,default:false"`
-=======
->>>>>>> 7f1cc429
 
 	Instances         []Instance `bun:"rel:has-many,join:id=user_id"`
 	CurrentInstanceID string     `bun:"current_instance_id,type:varchar(36)"`
