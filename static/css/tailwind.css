/* main.css */

*, ::before, ::after {
  --tw-border-spacing-x: 0;
  --tw-border-spacing-y: 0;
  --tw-translate-x: 0;
  --tw-translate-y: 0;
  --tw-rotate: 0;
  --tw-skew-x: 0;
  --tw-skew-y: 0;
  --tw-scale-x: 1;
  --tw-scale-y: 1;
  --tw-pan-x:  ;
  --tw-pan-y:  ;
  --tw-pinch-zoom:  ;
  --tw-scroll-snap-strictness: proximity;
  --tw-gradient-from-position:  ;
  --tw-gradient-via-position:  ;
  --tw-gradient-to-position:  ;
  --tw-ordinal:  ;
  --tw-slashed-zero:  ;
  --tw-numeric-figure:  ;
  --tw-numeric-spacing:  ;
  --tw-numeric-fraction:  ;
  --tw-ring-inset:  ;
  --tw-ring-offset-width: 0px;
  --tw-ring-offset-color: #fff;
  --tw-ring-color: rgb(59 130 246 / 0.5);
  --tw-ring-offset-shadow: 0 0 #0000;
  --tw-ring-shadow: 0 0 #0000;
  --tw-shadow: 0 0 #0000;
  --tw-shadow-colored: 0 0 #0000;
  --tw-blur:  ;
  --tw-brightness:  ;
  --tw-contrast:  ;
  --tw-grayscale:  ;
  --tw-hue-rotate:  ;
  --tw-invert:  ;
  --tw-saturate:  ;
  --tw-sepia:  ;
  --tw-drop-shadow:  ;
  --tw-backdrop-blur:  ;
  --tw-backdrop-brightness:  ;
  --tw-backdrop-contrast:  ;
  --tw-backdrop-grayscale:  ;
  --tw-backdrop-hue-rotate:  ;
  --tw-backdrop-invert:  ;
  --tw-backdrop-opacity:  ;
  --tw-backdrop-saturate:  ;
  --tw-backdrop-sepia:  ;
  --tw-contain-size:  ;
  --tw-contain-layout:  ;
  --tw-contain-paint:  ;
  --tw-contain-style:  ;
}

::backdrop {
  --tw-border-spacing-x: 0;
  --tw-border-spacing-y: 0;
  --tw-translate-x: 0;
  --tw-translate-y: 0;
  --tw-rotate: 0;
  --tw-skew-x: 0;
  --tw-skew-y: 0;
  --tw-scale-x: 1;
  --tw-scale-y: 1;
  --tw-pan-x:  ;
  --tw-pan-y:  ;
  --tw-pinch-zoom:  ;
  --tw-scroll-snap-strictness: proximity;
  --tw-gradient-from-position:  ;
  --tw-gradient-via-position:  ;
  --tw-gradient-to-position:  ;
  --tw-ordinal:  ;
  --tw-slashed-zero:  ;
  --tw-numeric-figure:  ;
  --tw-numeric-spacing:  ;
  --tw-numeric-fraction:  ;
  --tw-ring-inset:  ;
  --tw-ring-offset-width: 0px;
  --tw-ring-offset-color: #fff;
  --tw-ring-color: rgb(59 130 246 / 0.5);
  --tw-ring-offset-shadow: 0 0 #0000;
  --tw-ring-shadow: 0 0 #0000;
  --tw-shadow: 0 0 #0000;
  --tw-shadow-colored: 0 0 #0000;
  --tw-blur:  ;
  --tw-brightness:  ;
  --tw-contrast:  ;
  --tw-grayscale:  ;
  --tw-hue-rotate:  ;
  --tw-invert:  ;
  --tw-saturate:  ;
  --tw-sepia:  ;
  --tw-drop-shadow:  ;
  --tw-backdrop-blur:  ;
  --tw-backdrop-brightness:  ;
  --tw-backdrop-contrast:  ;
  --tw-backdrop-grayscale:  ;
  --tw-backdrop-hue-rotate:  ;
  --tw-backdrop-invert:  ;
  --tw-backdrop-opacity:  ;
  --tw-backdrop-saturate:  ;
  --tw-backdrop-sepia:  ;
  --tw-contain-size:  ;
  --tw-contain-layout:  ;
  --tw-contain-paint:  ;
  --tw-contain-style:  ;
}

/* ! tailwindcss v3.4.14 | MIT License | https://tailwindcss.com */

/*
1. Prevent padding and border from affecting element width. (https://github.com/mozdevs/cssremedy/issues/4)
2. Allow adding a border to an element by just adding a border-width. (https://github.com/tailwindcss/tailwindcss/pull/116)
*/

*,
::before,
::after {
  box-sizing: border-box;
  /* 1 */
  border-width: 0;
  /* 2 */
  border-style: solid;
  /* 2 */
  border-color: #e5e7eb;
  /* 2 */
}

::before,
::after {
  --tw-content: '';
}

/*
1. Use a consistent sensible line-height in all browsers.
2. Prevent adjustments of font size after orientation changes in iOS.
3. Use a more readable tab size.
4. Use the user's configured `sans` font-family by default.
5. Use the user's configured `sans` font-feature-settings by default.
6. Use the user's configured `sans` font-variation-settings by default.
7. Disable tap highlights on iOS
*/

html,
:host {
  line-height: 1.5;
  /* 1 */
  -webkit-text-size-adjust: 100%;
  /* 2 */
  -moz-tab-size: 4;
  /* 3 */
  -o-tab-size: 4;
     tab-size: 4;
  /* 3 */
  font-family: ui-sans-serif, system-ui, sans-serif, "Apple Color Emoji", "Segoe UI Emoji", "Segoe UI Symbol", "Noto Color Emoji";
  /* 4 */
  font-feature-settings: normal;
  /* 5 */
  font-variation-settings: normal;
  /* 6 */
  -webkit-tap-highlight-color: transparent;
  /* 7 */
}

/*
1. Remove the margin in all browsers.
2. Inherit line-height from `html` so users can set them as a class directly on the `html` element.
*/

body {
  margin: 0;
  /* 1 */
  line-height: inherit;
  /* 2 */
}

/*
1. Add the correct height in Firefox.
2. Correct the inheritance of border color in Firefox. (https://bugzilla.mozilla.org/show_bug.cgi?id=190655)
3. Ensure horizontal rules are visible by default.
*/

hr {
  height: 0;
  /* 1 */
  color: inherit;
  /* 2 */
  border-top-width: 1px;
  /* 3 */
}

/*
Add the correct text decoration in Chrome, Edge, and Safari.
*/

abbr:where([title]) {
  -webkit-text-decoration: underline dotted;
          text-decoration: underline dotted;
}

/*
Remove the default font size and weight for headings.
*/

h1,
h2,
h3,
h4,
h5,
h6 {
  font-size: inherit;
  font-weight: inherit;
}

/*
Reset links to optimize for opt-in styling instead of opt-out.
*/

a {
  color: inherit;
  text-decoration: inherit;
}

/*
Add the correct font weight in Edge and Safari.
*/

b,
strong {
  font-weight: bolder;
}

/*
1. Use the user's configured `mono` font-family by default.
2. Use the user's configured `mono` font-feature-settings by default.
3. Use the user's configured `mono` font-variation-settings by default.
4. Correct the odd `em` font sizing in all browsers.
*/

code,
kbd,
samp,
pre {
  font-family: ui-monospace, SFMono-Regular, Menlo, Monaco, Consolas, "Liberation Mono", "Courier New", monospace;
  /* 1 */
  font-feature-settings: normal;
  /* 2 */
  font-variation-settings: normal;
  /* 3 */
  font-size: 1em;
  /* 4 */
}

/*
Add the correct font size in all browsers.
*/

small {
  font-size: 80%;
}

/*
Prevent `sub` and `sup` elements from affecting the line height in all browsers.
*/

sub,
sup {
  font-size: 75%;
  line-height: 0;
  position: relative;
  vertical-align: baseline;
}

sub {
  bottom: -0.25em;
}

sup {
  top: -0.5em;
}

/*
1. Remove text indentation from table contents in Chrome and Safari. (https://bugs.chromium.org/p/chromium/issues/detail?id=999088, https://bugs.webkit.org/show_bug.cgi?id=201297)
2. Correct table border color inheritance in all Chrome and Safari. (https://bugs.chromium.org/p/chromium/issues/detail?id=935729, https://bugs.webkit.org/show_bug.cgi?id=195016)
3. Remove gaps between table borders by default.
*/

table {
  text-indent: 0;
  /* 1 */
  border-color: inherit;
  /* 2 */
  border-collapse: collapse;
  /* 3 */
}

/*
1. Change the font styles in all browsers.
2. Remove the margin in Firefox and Safari.
3. Remove default padding in all browsers.
*/

button,
input,
optgroup,
select,
textarea {
  font-family: inherit;
  /* 1 */
  font-feature-settings: inherit;
  /* 1 */
  font-variation-settings: inherit;
  /* 1 */
  font-size: 100%;
  /* 1 */
  font-weight: inherit;
  /* 1 */
  line-height: inherit;
  /* 1 */
  letter-spacing: inherit;
  /* 1 */
  color: inherit;
  /* 1 */
  margin: 0;
  /* 2 */
  padding: 0;
  /* 3 */
}

/*
Remove the inheritance of text transform in Edge and Firefox.
*/

button,
select {
  text-transform: none;
}

/*
1. Correct the inability to style clickable types in iOS and Safari.
2. Remove default button styles.
*/

button,
input:where([type='button']),
input:where([type='reset']),
input:where([type='submit']) {
  -webkit-appearance: button;
  /* 1 */
  background-color: transparent;
  /* 2 */
  background-image: none;
  /* 2 */
}

/*
Use the modern Firefox focus style for all focusable elements.
*/

:-moz-focusring {
  outline: auto;
}

/*
Remove the additional `:invalid` styles in Firefox. (https://github.com/mozilla/gecko-dev/blob/2f9eacd9d3d995c937b4251a5557d95d494c9be1/layout/style/res/forms.css#L728-L737)
*/

:-moz-ui-invalid {
  box-shadow: none;
}

/*
Add the correct vertical alignment in Chrome and Firefox.
*/

progress {
  vertical-align: baseline;
}

/*
Correct the cursor style of increment and decrement buttons in Safari.
*/

::-webkit-inner-spin-button,
::-webkit-outer-spin-button {
  height: auto;
}

/*
1. Correct the odd appearance in Chrome and Safari.
2. Correct the outline style in Safari.
*/

[type='search'] {
  -webkit-appearance: textfield;
  /* 1 */
  outline-offset: -2px;
  /* 2 */
}

/*
Remove the inner padding in Chrome and Safari on macOS.
*/

::-webkit-search-decoration {
  -webkit-appearance: none;
}

/*
1. Correct the inability to style clickable types in iOS and Safari.
2. Change font properties to `inherit` in Safari.
*/

::-webkit-file-upload-button {
  -webkit-appearance: button;
  /* 1 */
  font: inherit;
  /* 2 */
}

/*
Add the correct display in Chrome and Safari.
*/

summary {
  display: list-item;
}

/*
Removes the default spacing and border for appropriate elements.
*/

blockquote,
dl,
dd,
h1,
h2,
h3,
h4,
h5,
h6,
hr,
figure,
p,
pre {
  margin: 0;
}

fieldset {
  margin: 0;
  padding: 0;
}

legend {
  padding: 0;
}

ol,
ul,
menu {
  list-style: none;
  margin: 0;
  padding: 0;
}

/*
Reset default styling for dialogs.
*/

dialog {
  padding: 0;
}

/*
Prevent resizing textareas horizontally by default.
*/

textarea {
  resize: vertical;
}

/*
1. Reset the default placeholder opacity in Firefox. (https://github.com/tailwindlabs/tailwindcss/issues/3300)
2. Set the default placeholder color to the user's configured gray 400 color.
*/

input::-moz-placeholder, textarea::-moz-placeholder {
  opacity: 1;
  /* 1 */
  color: #9ca3af;
  /* 2 */
}

input::placeholder,
textarea::placeholder {
  opacity: 1;
  /* 1 */
  color: #9ca3af;
  /* 2 */
}

/*
Set the default cursor for buttons.
*/

button,
[role="button"] {
  cursor: pointer;
}

/*
Make sure disabled buttons don't get the pointer cursor.
*/

:disabled {
  cursor: default;
}

/*
1. Make replaced elements `display: block` by default. (https://github.com/mozdevs/cssremedy/issues/14)
2. Add `vertical-align: middle` to align replaced elements more sensibly by default. (https://github.com/jensimmons/cssremedy/issues/14#issuecomment-634934210)
   This can trigger a poorly considered lint error in some tools but is included by design.
*/

img,
svg,
video,
canvas,
audio,
iframe,
embed,
object {
  display: block;
  /* 1 */
  vertical-align: middle;
  /* 2 */
}

/*
Constrain images and videos to the parent width and preserve their intrinsic aspect ratio. (https://github.com/mozdevs/cssremedy/issues/14)
*/

img,
video {
  max-width: 100%;
  height: auto;
}

/* Make elements with the HTML hidden attribute stay hidden by default */

[hidden]:where(:not([hidden="until-found"])) {
  display: none;
}

:root,
[data-theme] {
  background-color: var(--fallback-b1,oklch(var(--b1)/1));
  color: var(--fallback-bc,oklch(var(--bc)/1));
}

@supports not (color: oklch(0% 0 0)) {
  :root {
    color-scheme: light;
    --fallback-p: #491eff;
    --fallback-pc: #d4dbff;
    --fallback-s: #ff41c7;
    --fallback-sc: #fff9fc;
    --fallback-a: #00cfbd;
    --fallback-ac: #00100d;
    --fallback-n: #2b3440;
    --fallback-nc: #d7dde4;
    --fallback-b1: #ffffff;
    --fallback-b2: #e5e6e6;
    --fallback-b3: #e5e6e6;
    --fallback-bc: #1f2937;
    --fallback-in: #00b3f0;
    --fallback-inc: #000000;
    --fallback-su: #00ca92;
    --fallback-suc: #000000;
    --fallback-wa: #ffc22d;
    --fallback-wac: #000000;
    --fallback-er: #ff6f70;
    --fallback-erc: #000000;
  }

  @media (prefers-color-scheme: dark) {
    :root {
      color-scheme: dark;
      --fallback-p: #7582ff;
      --fallback-pc: #050617;
      --fallback-s: #ff71cf;
      --fallback-sc: #190211;
      --fallback-a: #00c7b5;
      --fallback-ac: #000e0c;
      --fallback-n: #2a323c;
      --fallback-nc: #a6adbb;
      --fallback-b1: #1d232a;
      --fallback-b2: #191e24;
      --fallback-b3: #15191e;
      --fallback-bc: #a6adbb;
      --fallback-in: #00b3f0;
      --fallback-inc: #000000;
      --fallback-su: #00ca92;
      --fallback-suc: #000000;
      --fallback-wa: #ffc22d;
      --fallback-wac: #000000;
      --fallback-er: #ff6f70;
      --fallback-erc: #000000;
    }
  }
}

html {
  -webkit-tap-highlight-color: transparent;
}

* {
  scrollbar-color: color-mix(in oklch, currentColor 35%, transparent) transparent;
}

*:hover {
  scrollbar-color: color-mix(in oklch, currentColor 60%, transparent) transparent;
}

:root {
  color-scheme: light;
  --in: 72.06% 0.191 231.6;
  --su: 64.8% 0.150 160;
  --wa: 84.71% 0.199 83.87;
  --er: 71.76% 0.221 22.18;
  --pc: 15.2344% 0.017892 200.026556;
  --sc: 15.787% 0.020249 356.29965;
  --ac: 15.8762% 0.029206 78.618794;
  --nc: 84.7148% 0.013247 313.189598;
  --inc: 0% 0 0;
  --suc: 0% 0 0;
  --wac: 0% 0 0;
  --erc: 0% 0 0;
  --rounded-box: 1rem;
  --rounded-badge: 1.9rem;
  --animation-btn: 0.25s;
  --animation-input: .2s;
  --btn-focus-scale: 0.95;
  --border-btn: 1px;
  --p: 76.172% 0.089459 200.026556;
  --s: 78.9351% 0.101246 356.29965;
  --a: 79.3811% 0.146032 78.618794;
  --n: 23.5742% 0.066235 313.189598;
  --b1: 97.7882% 0.00418 56.375637;
  --b2: 93.9822% 0.007638 61.449292;
  --b3: 91.5861% 0.006811 53.440502;
  --bc: 23.5742% 0.066235 313.189598;
  --rounded-btn: 1.9rem;
  --tab-border: 2px;
  --tab-radius: 0.7rem;
}

@media (prefers-color-scheme: dark) {
  :root {
    color-scheme: dark;
    --b2: 26.8053% 0.020556 277.508664;
    --b3: 24.7877% 0.019009 277.508664;
    --pc: 15.0922% 0.036614 346.812432;
    --sc: 14.8405% 0.029709 301.883095;
    --ac: 16.6785% 0.024826 66.558491;
    --nc: 87.8891% 0.006515 275.524078;
    --inc: 17.6526% 0.018676 212.846491;
    --suc: 17.4199% 0.043903 148.024881;
    --wac: 19.1068% 0.026849 112.757109;
    --erc: 13.6441% 0.041266 24.430965;
    --rounded-box: 1rem;
    --rounded-btn: 0.5rem;
    --rounded-badge: 1.9rem;
    --animation-btn: 0.25s;
    --animation-input: .2s;
    --btn-focus-scale: 0.95;
    --border-btn: 1px;
    --tab-border: 1px;
    --tab-radius: 0.5rem;
    --p: 75.4611% 0.18307 346.812432;
    --s: 74.2023% 0.148546 301.883095;
    --a: 83.3927% 0.124132 66.558491;
    --n: 39.4456% 0.032576 275.524078;
    --b1: 28.8229% 0.022103 277.508664;
    --bc: 97.7477% 0.007913 106.545019;
    --in: 88.263% 0.09338 212.846491;
    --su: 87.0995% 0.219516 148.024881;
    --wa: 95.5338% 0.134246 112.757109;
    --er: 68.2204% 0.206328 24.430965;
  }
}

[data-theme=cupcake] {
  color-scheme: light;
  --in: 72.06% 0.191 231.6;
  --su: 64.8% 0.150 160;
  --wa: 84.71% 0.199 83.87;
  --er: 71.76% 0.221 22.18;
  --pc: 15.2344% 0.017892 200.026556;
  --sc: 15.787% 0.020249 356.29965;
  --ac: 15.8762% 0.029206 78.618794;
  --nc: 84.7148% 0.013247 313.189598;
  --inc: 0% 0 0;
  --suc: 0% 0 0;
  --wac: 0% 0 0;
  --erc: 0% 0 0;
  --rounded-box: 1rem;
  --rounded-badge: 1.9rem;
  --animation-btn: 0.25s;
  --animation-input: .2s;
  --btn-focus-scale: 0.95;
  --border-btn: 1px;
  --p: 76.172% 0.089459 200.026556;
  --s: 78.9351% 0.101246 356.29965;
  --a: 79.3811% 0.146032 78.618794;
  --n: 23.5742% 0.066235 313.189598;
  --b1: 97.7882% 0.00418 56.375637;
  --b2: 93.9822% 0.007638 61.449292;
  --b3: 91.5861% 0.006811 53.440502;
  --bc: 23.5742% 0.066235 313.189598;
  --rounded-btn: 1.9rem;
  --tab-border: 2px;
  --tab-radius: 0.7rem;
}

[data-theme=dracula] {
  color-scheme: dark;
  --b2: 26.8053% 0.020556 277.508664;
  --b3: 24.7877% 0.019009 277.508664;
  --pc: 15.0922% 0.036614 346.812432;
  --sc: 14.8405% 0.029709 301.883095;
  --ac: 16.6785% 0.024826 66.558491;
  --nc: 87.8891% 0.006515 275.524078;
  --inc: 17.6526% 0.018676 212.846491;
  --suc: 17.4199% 0.043903 148.024881;
  --wac: 19.1068% 0.026849 112.757109;
  --erc: 13.6441% 0.041266 24.430965;
  --rounded-box: 1rem;
  --rounded-btn: 0.5rem;
  --rounded-badge: 1.9rem;
  --animation-btn: 0.25s;
  --animation-input: .2s;
  --btn-focus-scale: 0.95;
  --border-btn: 1px;
  --tab-border: 1px;
  --tab-radius: 0.5rem;
  --p: 75.4611% 0.18307 346.812432;
  --s: 74.2023% 0.148546 301.883095;
  --a: 83.3927% 0.124132 66.558491;
  --n: 39.4456% 0.032576 275.524078;
  --b1: 28.8229% 0.022103 277.508664;
  --bc: 97.7477% 0.007913 106.545019;
  --in: 88.263% 0.09338 212.846491;
  --su: 87.0995% 0.219516 148.024881;
  --wa: 95.5338% 0.134246 112.757109;
  --er: 68.2204% 0.206328 24.430965;
}

.container {
  width: 100%;
}

@media (min-width: 640px) {
  .container {
    max-width: 640px;
  }
}

@media (min-width: 768px) {
  .container {
    max-width: 768px;
  }
}

@media (min-width: 1024px) {
  .container {
    max-width: 1024px;
  }
}

@media (min-width: 1280px) {
  .container {
    max-width: 1280px;
  }
}

@media (min-width: 1536px) {
  .container {
    max-width: 1536px;
  }
}

.prose {
  color: var(--tw-prose-body);
  max-width: 65ch;
}

.prose :where(p):not(:where([class~="not-prose"],[class~="not-prose"] *)) {
  margin-top: 1.25em;
  margin-bottom: 1.25em;
}

.prose :where([class~="lead"]):not(:where([class~="not-prose"],[class~="not-prose"] *)) {
  color: var(--tw-prose-lead);
  font-size: 1.25em;
  line-height: 1.6;
  margin-top: 1.2em;
  margin-bottom: 1.2em;
}

.prose :where(a):not(:where([class~="not-prose"],[class~="not-prose"] *)) {
  color: var(--tw-prose-links);
  text-decoration: underline;
  font-weight: 500;
}

.prose :where(strong):not(:where([class~="not-prose"],[class~="not-prose"] *)) {
  color: var(--tw-prose-bold);
  font-weight: 600;
}

.prose :where(a strong):not(:where([class~="not-prose"],[class~="not-prose"] *)) {
  color: inherit;
}

.prose :where(blockquote strong):not(:where([class~="not-prose"],[class~="not-prose"] *)) {
  color: inherit;
}

.prose :where(thead th strong):not(:where([class~="not-prose"],[class~="not-prose"] *)) {
  color: inherit;
}

.prose :where(ol):not(:where([class~="not-prose"],[class~="not-prose"] *)) {
  list-style-type: decimal;
  margin-top: 1.25em;
  margin-bottom: 1.25em;
  padding-inline-start: 1.625em;
}

.prose :where(ol[type="A"]):not(:where([class~="not-prose"],[class~="not-prose"] *)) {
  list-style-type: upper-alpha;
}

.prose :where(ol[type="a"]):not(:where([class~="not-prose"],[class~="not-prose"] *)) {
  list-style-type: lower-alpha;
}

.prose :where(ol[type="A" s]):not(:where([class~="not-prose"],[class~="not-prose"] *)) {
  list-style-type: upper-alpha;
}

.prose :where(ol[type="a" s]):not(:where([class~="not-prose"],[class~="not-prose"] *)) {
  list-style-type: lower-alpha;
}

.prose :where(ol[type="I"]):not(:where([class~="not-prose"],[class~="not-prose"] *)) {
  list-style-type: upper-roman;
}

.prose :where(ol[type="i"]):not(:where([class~="not-prose"],[class~="not-prose"] *)) {
  list-style-type: lower-roman;
}

.prose :where(ol[type="I" s]):not(:where([class~="not-prose"],[class~="not-prose"] *)) {
  list-style-type: upper-roman;
}

.prose :where(ol[type="i" s]):not(:where([class~="not-prose"],[class~="not-prose"] *)) {
  list-style-type: lower-roman;
}

.prose :where(ol[type="1"]):not(:where([class~="not-prose"],[class~="not-prose"] *)) {
  list-style-type: decimal;
}

.prose :where(ul):not(:where([class~="not-prose"],[class~="not-prose"] *)) {
  list-style-type: disc;
  margin-top: 1.25em;
  margin-bottom: 1.25em;
  padding-inline-start: 1.625em;
}

.prose :where(ol > li):not(:where([class~="not-prose"],[class~="not-prose"] *))::marker {
  font-weight: 400;
  color: var(--tw-prose-counters);
}

.prose :where(ul > li):not(:where([class~="not-prose"],[class~="not-prose"] *))::marker {
  color: var(--tw-prose-bullets);
}

.prose :where(dt):not(:where([class~="not-prose"],[class~="not-prose"] *)) {
  color: var(--tw-prose-headings);
  font-weight: 600;
  margin-top: 1.25em;
}

.prose :where(hr):not(:where([class~="not-prose"],[class~="not-prose"] *)) {
  border-color: var(--tw-prose-hr);
  border-top-width: 1px;
  margin-top: 3em;
  margin-bottom: 3em;
}

.prose :where(blockquote):not(:where([class~="not-prose"],[class~="not-prose"] *)) {
  font-weight: 500;
  font-style: italic;
  color: var(--tw-prose-quotes);
  border-inline-start-width: 0.25rem;
  border-inline-start-color: var(--tw-prose-quote-borders);
  quotes: "\201C""\201D""\2018""\2019";
  margin-top: 1.6em;
  margin-bottom: 1.6em;
  padding-inline-start: 1em;
}

.prose :where(blockquote p:first-of-type):not(:where([class~="not-prose"],[class~="not-prose"] *))::before {
  content: open-quote;
}

.prose :where(blockquote p:last-of-type):not(:where([class~="not-prose"],[class~="not-prose"] *))::after {
  content: close-quote;
}

.prose :where(h1):not(:where([class~="not-prose"],[class~="not-prose"] *)) {
  color: var(--tw-prose-headings);
  font-weight: 800;
  font-size: 2.25em;
  margin-top: 0;
  margin-bottom: 0.8888889em;
  line-height: 1.1111111;
}

.prose :where(h1 strong):not(:where([class~="not-prose"],[class~="not-prose"] *)) {
  font-weight: 900;
  color: inherit;
}

.prose :where(h2):not(:where([class~="not-prose"],[class~="not-prose"] *)) {
  color: var(--tw-prose-headings);
  font-weight: 700;
  font-size: 1.5em;
  margin-top: 2em;
  margin-bottom: 1em;
  line-height: 1.3333333;
}

.prose :where(h2 strong):not(:where([class~="not-prose"],[class~="not-prose"] *)) {
  font-weight: 800;
  color: inherit;
}

.prose :where(h3):not(:where([class~="not-prose"],[class~="not-prose"] *)) {
  color: var(--tw-prose-headings);
  font-weight: 600;
  font-size: 1.25em;
  margin-top: 1.6em;
  margin-bottom: 0.6em;
  line-height: 1.6;
}

.prose :where(h3 strong):not(:where([class~="not-prose"],[class~="not-prose"] *)) {
  font-weight: 700;
  color: inherit;
}

.prose :where(h4):not(:where([class~="not-prose"],[class~="not-prose"] *)) {
  color: var(--tw-prose-headings);
  font-weight: 600;
  margin-top: 1.5em;
  margin-bottom: 0.5em;
  line-height: 1.5;
}

.prose :where(h4 strong):not(:where([class~="not-prose"],[class~="not-prose"] *)) {
  font-weight: 700;
  color: inherit;
}

.prose :where(img):not(:where([class~="not-prose"],[class~="not-prose"] *)) {
  margin-top: 2em;
  margin-bottom: 2em;
}

.prose :where(picture):not(:where([class~="not-prose"],[class~="not-prose"] *)) {
  display: block;
  margin-top: 2em;
  margin-bottom: 2em;
}

.prose :where(video):not(:where([class~="not-prose"],[class~="not-prose"] *)) {
  margin-top: 2em;
  margin-bottom: 2em;
}

.prose :where(kbd):not(:where([class~="not-prose"],[class~="not-prose"] *)) {
  font-weight: 500;
  font-family: inherit;
  color: var(--tw-prose-kbd);
  box-shadow: 0 0 0 1px rgb(var(--tw-prose-kbd-shadows) / 10%), 0 3px 0 rgb(var(--tw-prose-kbd-shadows) / 10%);
  font-size: 0.875em;
  border-radius: 0.3125rem;
  padding-top: 0.1875em;
  padding-inline-end: 0.375em;
  padding-bottom: 0.1875em;
  padding-inline-start: 0.375em;
}

.prose :where(code):not(:where([class~="not-prose"],[class~="not-prose"] *)) {
  color: var(--tw-prose-code);
  font-weight: 600;
  font-size: 0.875em;
}

.prose :where(code):not(:where([class~="not-prose"],[class~="not-prose"] *))::before {
  content: "`";
}

.prose :where(code):not(:where([class~="not-prose"],[class~="not-prose"] *))::after {
  content: "`";
}

.prose :where(a code):not(:where([class~="not-prose"],[class~="not-prose"] *)) {
  color: inherit;
}

.prose :where(h1 code):not(:where([class~="not-prose"],[class~="not-prose"] *)) {
  color: inherit;
}

.prose :where(h2 code):not(:where([class~="not-prose"],[class~="not-prose"] *)) {
  color: inherit;
  font-size: 0.875em;
}

.prose :where(h3 code):not(:where([class~="not-prose"],[class~="not-prose"] *)) {
  color: inherit;
  font-size: 0.9em;
}

.prose :where(h4 code):not(:where([class~="not-prose"],[class~="not-prose"] *)) {
  color: inherit;
}

.prose :where(blockquote code):not(:where([class~="not-prose"],[class~="not-prose"] *)) {
  color: inherit;
}

.prose :where(thead th code):not(:where([class~="not-prose"],[class~="not-prose"] *)) {
  color: inherit;
}

.prose :where(pre):not(:where([class~="not-prose"],[class~="not-prose"] *)) {
  color: var(--tw-prose-pre-code);
  background-color: var(--tw-prose-pre-bg);
  overflow-x: auto;
  font-weight: 400;
  font-size: 0.875em;
  line-height: 1.7142857;
  margin-top: 1.7142857em;
  margin-bottom: 1.7142857em;
  border-radius: 0.375rem;
  padding-top: 0.8571429em;
  padding-inline-end: 1.1428571em;
  padding-bottom: 0.8571429em;
  padding-inline-start: 1.1428571em;
}

.prose :where(pre code):not(:where([class~="not-prose"],[class~="not-prose"] *)) {
  background-color: transparent;
  border-width: 0;
  border-radius: 0;
  padding: 0;
  font-weight: inherit;
  color: inherit;
  font-size: inherit;
  font-family: inherit;
  line-height: inherit;
}

.prose :where(pre code):not(:where([class~="not-prose"],[class~="not-prose"] *))::before {
  content: none;
}

.prose :where(pre code):not(:where([class~="not-prose"],[class~="not-prose"] *))::after {
  content: none;
}

.prose :where(table):not(:where([class~="not-prose"],[class~="not-prose"] *)) {
  width: 100%;
  table-layout: auto;
  text-align: start;
  margin-top: 2em;
  margin-bottom: 2em;
  font-size: 0.875em;
  line-height: 1.7142857;
}

.prose :where(thead):not(:where([class~="not-prose"],[class~="not-prose"] *)) {
  border-bottom-width: 1px;
  border-bottom-color: var(--tw-prose-th-borders);
}

.prose :where(thead th):not(:where([class~="not-prose"],[class~="not-prose"] *)) {
  color: var(--tw-prose-headings);
  font-weight: 600;
  vertical-align: bottom;
  padding-inline-end: 0.5714286em;
  padding-bottom: 0.5714286em;
  padding-inline-start: 0.5714286em;
}

.prose :where(tbody tr):not(:where([class~="not-prose"],[class~="not-prose"] *)) {
  border-bottom-width: 1px;
  border-bottom-color: var(--tw-prose-td-borders);
}

.prose :where(tbody tr:last-child):not(:where([class~="not-prose"],[class~="not-prose"] *)) {
  border-bottom-width: 0;
}

.prose :where(tbody td):not(:where([class~="not-prose"],[class~="not-prose"] *)) {
  vertical-align: baseline;
}

.prose :where(tfoot):not(:where([class~="not-prose"],[class~="not-prose"] *)) {
  border-top-width: 1px;
  border-top-color: var(--tw-prose-th-borders);
}

.prose :where(tfoot td):not(:where([class~="not-prose"],[class~="not-prose"] *)) {
  vertical-align: top;
}

.prose :where(figure > *):not(:where([class~="not-prose"],[class~="not-prose"] *)) {
  margin-top: 0;
  margin-bottom: 0;
}

.prose :where(figcaption):not(:where([class~="not-prose"],[class~="not-prose"] *)) {
  color: var(--tw-prose-captions);
  font-size: 0.875em;
  line-height: 1.4285714;
  margin-top: 0.8571429em;
}

.prose {
  --tw-prose-body: #374151;
  --tw-prose-headings: #111827;
  --tw-prose-lead: #4b5563;
  --tw-prose-links: #111827;
  --tw-prose-bold: #111827;
  --tw-prose-counters: #6b7280;
  --tw-prose-bullets: #d1d5db;
  --tw-prose-hr: #e5e7eb;
  --tw-prose-quotes: #111827;
  --tw-prose-quote-borders: #e5e7eb;
  --tw-prose-captions: #6b7280;
  --tw-prose-kbd: #111827;
  --tw-prose-kbd-shadows: 17 24 39;
  --tw-prose-code: #111827;
  --tw-prose-pre-code: #e5e7eb;
  --tw-prose-pre-bg: #1f2937;
  --tw-prose-th-borders: #d1d5db;
  --tw-prose-td-borders: #e5e7eb;
  --tw-prose-invert-body: #d1d5db;
  --tw-prose-invert-headings: #fff;
  --tw-prose-invert-lead: #9ca3af;
  --tw-prose-invert-links: #fff;
  --tw-prose-invert-bold: #fff;
  --tw-prose-invert-counters: #9ca3af;
  --tw-prose-invert-bullets: #4b5563;
  --tw-prose-invert-hr: #374151;
  --tw-prose-invert-quotes: #f3f4f6;
  --tw-prose-invert-quote-borders: #374151;
  --tw-prose-invert-captions: #9ca3af;
  --tw-prose-invert-kbd: #fff;
  --tw-prose-invert-kbd-shadows: 255 255 255;
  --tw-prose-invert-code: #fff;
  --tw-prose-invert-pre-code: #d1d5db;
  --tw-prose-invert-pre-bg: rgb(0 0 0 / 50%);
  --tw-prose-invert-th-borders: #4b5563;
  --tw-prose-invert-td-borders: #374151;
  font-size: 1rem;
  line-height: 1.75;
}

.prose :where(picture > img):not(:where([class~="not-prose"],[class~="not-prose"] *)) {
  margin-top: 0;
  margin-bottom: 0;
}

.prose :where(li):not(:where([class~="not-prose"],[class~="not-prose"] *)) {
  margin-top: 0.5em;
  margin-bottom: 0.5em;
}

.prose :where(ol > li):not(:where([class~="not-prose"],[class~="not-prose"] *)) {
  padding-inline-start: 0.375em;
}

.prose :where(ul > li):not(:where([class~="not-prose"],[class~="not-prose"] *)) {
  padding-inline-start: 0.375em;
}

.prose :where(.prose > ul > li p):not(:where([class~="not-prose"],[class~="not-prose"] *)) {
  margin-top: 0.75em;
  margin-bottom: 0.75em;
}

.prose :where(.prose > ul > li > p:first-child):not(:where([class~="not-prose"],[class~="not-prose"] *)) {
  margin-top: 1.25em;
}

.prose :where(.prose > ul > li > p:last-child):not(:where([class~="not-prose"],[class~="not-prose"] *)) {
  margin-bottom: 1.25em;
}

.prose :where(.prose > ol > li > p:first-child):not(:where([class~="not-prose"],[class~="not-prose"] *)) {
  margin-top: 1.25em;
}

.prose :where(.prose > ol > li > p:last-child):not(:where([class~="not-prose"],[class~="not-prose"] *)) {
  margin-bottom: 1.25em;
}

.prose :where(ul ul, ul ol, ol ul, ol ol):not(:where([class~="not-prose"],[class~="not-prose"] *)) {
  margin-top: 0.75em;
  margin-bottom: 0.75em;
}

.prose :where(dl):not(:where([class~="not-prose"],[class~="not-prose"] *)) {
  margin-top: 1.25em;
  margin-bottom: 1.25em;
}

.prose :where(dd):not(:where([class~="not-prose"],[class~="not-prose"] *)) {
  margin-top: 0.5em;
  padding-inline-start: 1.625em;
}

.prose :where(hr + *):not(:where([class~="not-prose"],[class~="not-prose"] *)) {
  margin-top: 0;
}

.prose :where(h2 + *):not(:where([class~="not-prose"],[class~="not-prose"] *)) {
  margin-top: 0;
}

.prose :where(h3 + *):not(:where([class~="not-prose"],[class~="not-prose"] *)) {
  margin-top: 0;
}

.prose :where(h4 + *):not(:where([class~="not-prose"],[class~="not-prose"] *)) {
  margin-top: 0;
}

.prose :where(thead th:first-child):not(:where([class~="not-prose"],[class~="not-prose"] *)) {
  padding-inline-start: 0;
}

.prose :where(thead th:last-child):not(:where([class~="not-prose"],[class~="not-prose"] *)) {
  padding-inline-end: 0;
}

.prose :where(tbody td, tfoot td):not(:where([class~="not-prose"],[class~="not-prose"] *)) {
  padding-top: 0.5714286em;
  padding-inline-end: 0.5714286em;
  padding-bottom: 0.5714286em;
  padding-inline-start: 0.5714286em;
}

.prose :where(tbody td:first-child, tfoot td:first-child):not(:where([class~="not-prose"],[class~="not-prose"] *)) {
  padding-inline-start: 0;
}

.prose :where(tbody td:last-child, tfoot td:last-child):not(:where([class~="not-prose"],[class~="not-prose"] *)) {
  padding-inline-end: 0;
}

.prose :where(figure):not(:where([class~="not-prose"],[class~="not-prose"] *)) {
  margin-top: 2em;
  margin-bottom: 2em;
}

.prose :where(.prose > :first-child):not(:where([class~="not-prose"],[class~="not-prose"] *)) {
  margin-top: 0;
}

.prose :where(.prose > :last-child):not(:where([class~="not-prose"],[class~="not-prose"] *)) {
  margin-bottom: 0;
}

.prose-sm {
  font-size: 0.875rem;
  line-height: 1.7142857;
}

.prose-sm :where(p):not(:where([class~="not-prose"],[class~="not-prose"] *)) {
  margin-top: 1.1428571em;
  margin-bottom: 1.1428571em;
}

.prose-sm :where([class~="lead"]):not(:where([class~="not-prose"],[class~="not-prose"] *)) {
  font-size: 1.2857143em;
  line-height: 1.5555556;
  margin-top: 0.8888889em;
  margin-bottom: 0.8888889em;
}

.prose-sm :where(blockquote):not(:where([class~="not-prose"],[class~="not-prose"] *)) {
  margin-top: 1.3333333em;
  margin-bottom: 1.3333333em;
  padding-inline-start: 1.1111111em;
}

.prose-sm :where(h1):not(:where([class~="not-prose"],[class~="not-prose"] *)) {
  font-size: 2.1428571em;
  margin-top: 0;
  margin-bottom: 0.8em;
  line-height: 1.2;
}

.prose-sm :where(h2):not(:where([class~="not-prose"],[class~="not-prose"] *)) {
  font-size: 1.4285714em;
  margin-top: 1.6em;
  margin-bottom: 0.8em;
  line-height: 1.4;
}

.prose-sm :where(h3):not(:where([class~="not-prose"],[class~="not-prose"] *)) {
  font-size: 1.2857143em;
  margin-top: 1.5555556em;
  margin-bottom: 0.4444444em;
  line-height: 1.5555556;
}

.prose-sm :where(h4):not(:where([class~="not-prose"],[class~="not-prose"] *)) {
  margin-top: 1.4285714em;
  margin-bottom: 0.5714286em;
  line-height: 1.4285714;
}

.prose-sm :where(img):not(:where([class~="not-prose"],[class~="not-prose"] *)) {
  margin-top: 1.7142857em;
  margin-bottom: 1.7142857em;
}

.prose-sm :where(picture):not(:where([class~="not-prose"],[class~="not-prose"] *)) {
  margin-top: 1.7142857em;
  margin-bottom: 1.7142857em;
}

.prose-sm :where(picture > img):not(:where([class~="not-prose"],[class~="not-prose"] *)) {
  margin-top: 0;
  margin-bottom: 0;
}

.prose-sm :where(video):not(:where([class~="not-prose"],[class~="not-prose"] *)) {
  margin-top: 1.7142857em;
  margin-bottom: 1.7142857em;
}

.prose-sm :where(kbd):not(:where([class~="not-prose"],[class~="not-prose"] *)) {
  font-size: 0.8571429em;
  border-radius: 0.3125rem;
  padding-top: 0.1428571em;
  padding-inline-end: 0.3571429em;
  padding-bottom: 0.1428571em;
  padding-inline-start: 0.3571429em;
}

.prose-sm :where(code):not(:where([class~="not-prose"],[class~="not-prose"] *)) {
  font-size: 0.8571429em;
}

.prose-sm :where(h2 code):not(:where([class~="not-prose"],[class~="not-prose"] *)) {
  font-size: 0.9em;
}

.prose-sm :where(h3 code):not(:where([class~="not-prose"],[class~="not-prose"] *)) {
  font-size: 0.8888889em;
}

.prose-sm :where(pre):not(:where([class~="not-prose"],[class~="not-prose"] *)) {
  font-size: 0.8571429em;
  line-height: 1.6666667;
  margin-top: 1.6666667em;
  margin-bottom: 1.6666667em;
  border-radius: 0.25rem;
  padding-top: 0.6666667em;
  padding-inline-end: 1em;
  padding-bottom: 0.6666667em;
  padding-inline-start: 1em;
}

.prose-sm :where(ol):not(:where([class~="not-prose"],[class~="not-prose"] *)) {
  margin-top: 1.1428571em;
  margin-bottom: 1.1428571em;
  padding-inline-start: 1.5714286em;
}

.prose-sm :where(ul):not(:where([class~="not-prose"],[class~="not-prose"] *)) {
  margin-top: 1.1428571em;
  margin-bottom: 1.1428571em;
  padding-inline-start: 1.5714286em;
}

.prose-sm :where(li):not(:where([class~="not-prose"],[class~="not-prose"] *)) {
  margin-top: 0.2857143em;
  margin-bottom: 0.2857143em;
}

.prose-sm :where(ol > li):not(:where([class~="not-prose"],[class~="not-prose"] *)) {
  padding-inline-start: 0.4285714em;
}

.prose-sm :where(ul > li):not(:where([class~="not-prose"],[class~="not-prose"] *)) {
  padding-inline-start: 0.4285714em;
}

.prose-sm :where(.prose-sm > ul > li p):not(:where([class~="not-prose"],[class~="not-prose"] *)) {
  margin-top: 0.5714286em;
  margin-bottom: 0.5714286em;
}

.prose-sm :where(.prose-sm > ul > li > p:first-child):not(:where([class~="not-prose"],[class~="not-prose"] *)) {
  margin-top: 1.1428571em;
}

.prose-sm :where(.prose-sm > ul > li > p:last-child):not(:where([class~="not-prose"],[class~="not-prose"] *)) {
  margin-bottom: 1.1428571em;
}

.prose-sm :where(.prose-sm > ol > li > p:first-child):not(:where([class~="not-prose"],[class~="not-prose"] *)) {
  margin-top: 1.1428571em;
}

.prose-sm :where(.prose-sm > ol > li > p:last-child):not(:where([class~="not-prose"],[class~="not-prose"] *)) {
  margin-bottom: 1.1428571em;
}

.prose-sm :where(ul ul, ul ol, ol ul, ol ol):not(:where([class~="not-prose"],[class~="not-prose"] *)) {
  margin-top: 0.5714286em;
  margin-bottom: 0.5714286em;
}

.prose-sm :where(dl):not(:where([class~="not-prose"],[class~="not-prose"] *)) {
  margin-top: 1.1428571em;
  margin-bottom: 1.1428571em;
}

.prose-sm :where(dt):not(:where([class~="not-prose"],[class~="not-prose"] *)) {
  margin-top: 1.1428571em;
}

.prose-sm :where(dd):not(:where([class~="not-prose"],[class~="not-prose"] *)) {
  margin-top: 0.2857143em;
  padding-inline-start: 1.5714286em;
}

.prose-sm :where(hr):not(:where([class~="not-prose"],[class~="not-prose"] *)) {
  margin-top: 2.8571429em;
  margin-bottom: 2.8571429em;
}

.prose-sm :where(hr + *):not(:where([class~="not-prose"],[class~="not-prose"] *)) {
  margin-top: 0;
}

.prose-sm :where(h2 + *):not(:where([class~="not-prose"],[class~="not-prose"] *)) {
  margin-top: 0;
}

.prose-sm :where(h3 + *):not(:where([class~="not-prose"],[class~="not-prose"] *)) {
  margin-top: 0;
}

.prose-sm :where(h4 + *):not(:where([class~="not-prose"],[class~="not-prose"] *)) {
  margin-top: 0;
}

.prose-sm :where(table):not(:where([class~="not-prose"],[class~="not-prose"] *)) {
  font-size: 0.8571429em;
  line-height: 1.5;
}

.prose-sm :where(thead th):not(:where([class~="not-prose"],[class~="not-prose"] *)) {
  padding-inline-end: 1em;
  padding-bottom: 0.6666667em;
  padding-inline-start: 1em;
}

.prose-sm :where(thead th:first-child):not(:where([class~="not-prose"],[class~="not-prose"] *)) {
  padding-inline-start: 0;
}

.prose-sm :where(thead th:last-child):not(:where([class~="not-prose"],[class~="not-prose"] *)) {
  padding-inline-end: 0;
}

.prose-sm :where(tbody td, tfoot td):not(:where([class~="not-prose"],[class~="not-prose"] *)) {
  padding-top: 0.6666667em;
  padding-inline-end: 1em;
  padding-bottom: 0.6666667em;
  padding-inline-start: 1em;
}

.prose-sm :where(tbody td:first-child, tfoot td:first-child):not(:where([class~="not-prose"],[class~="not-prose"] *)) {
  padding-inline-start: 0;
}

.prose-sm :where(tbody td:last-child, tfoot td:last-child):not(:where([class~="not-prose"],[class~="not-prose"] *)) {
  padding-inline-end: 0;
}

.prose-sm :where(figure):not(:where([class~="not-prose"],[class~="not-prose"] *)) {
  margin-top: 1.7142857em;
  margin-bottom: 1.7142857em;
}

.prose-sm :where(figure > *):not(:where([class~="not-prose"],[class~="not-prose"] *)) {
  margin-top: 0;
  margin-bottom: 0;
}

.prose-sm :where(figcaption):not(:where([class~="not-prose"],[class~="not-prose"] *)) {
  font-size: 0.8571429em;
  line-height: 1.3333333;
  margin-top: 0.6666667em;
}

.prose-sm :where(.prose-sm > :first-child):not(:where([class~="not-prose"],[class~="not-prose"] *)) {
  margin-top: 0;
}

.prose-sm :where(.prose-sm > :last-child):not(:where([class~="not-prose"],[class~="not-prose"] *)) {
  margin-bottom: 0;
}

.alert {
  display: grid;
  width: 100%;
  grid-auto-flow: row;
  align-content: flex-start;
  align-items: center;
  justify-items: center;
  gap: 1rem;
  text-align: center;
  border-radius: var(--rounded-box, 1rem);
  border-width: 1px;
  --tw-border-opacity: 1;
  border-color: var(--fallback-b2,oklch(var(--b2)/var(--tw-border-opacity)));
  padding: 1rem;
  --tw-text-opacity: 1;
  color: var(--fallback-bc,oklch(var(--bc)/var(--tw-text-opacity)));
  --alert-bg: var(--fallback-b2,oklch(var(--b2)/1));
  --alert-bg-mix: var(--fallback-b1,oklch(var(--b1)/1));
  background-color: var(--alert-bg);
}

@media (min-width: 640px) {
  .alert {
    grid-auto-flow: column;
    grid-template-columns: auto minmax(auto,1fr);
    justify-items: start;
    text-align: start;
  }
}

.artboard {
  width: 100%;
}

.avatar {
  position: relative;
  display: inline-flex;
}

.avatar > div {
  display: block;
  aspect-ratio: 1 / 1;
  overflow: hidden;
}

.avatar img {
  height: 100%;
  width: 100%;
  -o-object-fit: cover;
     object-fit: cover;
}

.avatar.placeholder > div {
  display: flex;
  align-items: center;
  justify-content: center;
}

.badge {
  display: inline-flex;
  align-items: center;
  justify-content: center;
  transition-property: color, background-color, border-color, text-decoration-color, fill, stroke, opacity, box-shadow, transform, filter, -webkit-backdrop-filter;
  transition-property: color, background-color, border-color, text-decoration-color, fill, stroke, opacity, box-shadow, transform, filter, backdrop-filter;
  transition-property: color, background-color, border-color, text-decoration-color, fill, stroke, opacity, box-shadow, transform, filter, backdrop-filter, -webkit-backdrop-filter;
  transition-timing-function: cubic-bezier(0.4, 0, 0.2, 1);
  transition-timing-function: cubic-bezier(0, 0, 0.2, 1);
  transition-duration: 200ms;
  height: 1.25rem;
  font-size: 0.875rem;
  line-height: 1.25rem;
  width: -moz-fit-content;
  width: fit-content;
  padding-left: 0.563rem;
  padding-right: 0.563rem;
  border-radius: var(--rounded-badge, 1.9rem);
  border-width: 1px;
  --tw-border-opacity: 1;
  border-color: var(--fallback-b2,oklch(var(--b2)/var(--tw-border-opacity)));
  --tw-bg-opacity: 1;
  background-color: var(--fallback-b1,oklch(var(--b1)/var(--tw-bg-opacity)));
  --tw-text-opacity: 1;
  color: var(--fallback-bc,oklch(var(--bc)/var(--tw-text-opacity)));
}

@media (hover:hover) {
  .link-hover:hover {
    text-decoration-line: underline;
  }

  .checkbox-primary:hover {
    --tw-border-opacity: 1;
    border-color: var(--fallback-p,oklch(var(--p)/var(--tw-border-opacity)));
  }

  .checkbox-success:hover {
    --tw-border-opacity: 1;
    border-color: var(--fallback-su,oklch(var(--su)/var(--tw-border-opacity)));
  }

  .label a:hover {
    --tw-text-opacity: 1;
    color: var(--fallback-bc,oklch(var(--bc)/var(--tw-text-opacity)));
  }

  .menu li > *:not(ul, .menu-title, details, .btn):active,
.menu li > *:not(ul, .menu-title, details, .btn).active,
.menu li > details > summary:active {
    --tw-bg-opacity: 1;
    background-color: var(--fallback-n,oklch(var(--n)/var(--tw-bg-opacity)));
    --tw-text-opacity: 1;
    color: var(--fallback-nc,oklch(var(--nc)/var(--tw-text-opacity)));
  }

  .radio-primary:hover {
    --tw-border-opacity: 1;
    border-color: var(--fallback-p,oklch(var(--p)/var(--tw-border-opacity)));
  }

  .tab:hover {
    --tw-text-opacity: 1;
  }

  .tabs-boxed :is(.tab-active, [aria-selected="true"]):not(.tab-disabled):not([disabled]):hover, .tabs-boxed :is(input:checked):hover {
    --tw-text-opacity: 1;
    color: var(--fallback-pc,oklch(var(--pc)/var(--tw-text-opacity)));
  }

  .table tr.hover:hover,
  .table tr.hover:nth-child(even):hover {
    --tw-bg-opacity: 1;
    background-color: var(--fallback-b2,oklch(var(--b2)/var(--tw-bg-opacity)));
  }

  .table-zebra tr.hover:hover,
  .table-zebra tr.hover:nth-child(even):hover {
    --tw-bg-opacity: 1;
    background-color: var(--fallback-b3,oklch(var(--b3)/var(--tw-bg-opacity)));
  }
}

.btn {
  display: inline-flex;
  height: 3rem;
  min-height: 3rem;
  flex-shrink: 0;
  cursor: pointer;
  -webkit-user-select: none;
     -moz-user-select: none;
          user-select: none;
  flex-wrap: wrap;
  align-items: center;
  justify-content: center;
  border-radius: var(--rounded-btn, 0.5rem);
  border-color: transparent;
  border-color: oklch(var(--btn-color, var(--b2)) / var(--tw-border-opacity));
  padding-left: 1rem;
  padding-right: 1rem;
  text-align: center;
  font-size: 0.875rem;
  line-height: 1em;
  gap: 0.5rem;
  font-weight: 600;
  text-decoration-line: none;
  transition-duration: 200ms;
  transition-timing-function: cubic-bezier(0, 0, 0.2, 1);
  border-width: var(--border-btn, 1px);
  transition-property: color, background-color, border-color, opacity, box-shadow, transform;
  --tw-text-opacity: 1;
  color: var(--fallback-bc,oklch(var(--bc)/var(--tw-text-opacity)));
  --tw-shadow: 0 1px 2px 0 rgb(0 0 0 / 0.05);
  --tw-shadow-colored: 0 1px 2px 0 var(--tw-shadow-color);
  box-shadow: var(--tw-ring-offset-shadow, 0 0 #0000), var(--tw-ring-shadow, 0 0 #0000), var(--tw-shadow);
  outline-color: var(--fallback-bc,oklch(var(--bc)/1));
  background-color: oklch(var(--btn-color, var(--b2)) / var(--tw-bg-opacity));
  --tw-bg-opacity: 1;
  --tw-border-opacity: 1;
}

.btn-disabled,
  .btn[disabled],
  .btn:disabled {
  pointer-events: none;
}

.btn-circle {
  height: 3rem;
  width: 3rem;
  border-radius: 9999px;
  padding: 0px;
}

:where(.btn:is(input[type="checkbox"])),
:where(.btn:is(input[type="radio"])) {
  width: auto;
  -webkit-appearance: none;
     -moz-appearance: none;
          appearance: none;
}

.btn:is(input[type="checkbox"]):after,
.btn:is(input[type="radio"]):after {
  --tw-content: attr(aria-label);
  content: var(--tw-content);
}

.card {
  position: relative;
  display: flex;
  flex-direction: column;
  border-radius: var(--rounded-box, 1rem);
}

.card:focus {
  outline: 2px solid transparent;
  outline-offset: 2px;
}

.card-body {
  display: flex;
  flex: 1 1 auto;
  flex-direction: column;
  padding: var(--padding-card, 2rem);
  gap: 0.5rem;
}

.card-body :where(p) {
  flex-grow: 1;
}

.card figure {
  display: flex;
  align-items: center;
  justify-content: center;
}

.card.image-full {
  display: grid;
}

.card.image-full:before {
  position: relative;
  content: "";
  z-index: 10;
  border-radius: var(--rounded-box, 1rem);
  --tw-bg-opacity: 1;
  background-color: var(--fallback-n,oklch(var(--n)/var(--tw-bg-opacity)));
  opacity: 0.75;
}

.card.image-full:before,
    .card.image-full > * {
  grid-column-start: 1;
  grid-row-start: 1;
}

.card.image-full > figure img {
  height: 100%;
  -o-object-fit: cover;
     object-fit: cover;
}

.card.image-full > .card-body {
  position: relative;
  z-index: 20;
  --tw-text-opacity: 1;
  color: var(--fallback-nc,oklch(var(--nc)/var(--tw-text-opacity)));
}

.chat {
  display: grid;
  grid-template-columns: repeat(2, minmax(0, 1fr));
  -moz-column-gap: 0.75rem;
       column-gap: 0.75rem;
  padding-top: 0.25rem;
  padding-bottom: 0.25rem;
}

.chat-footer {
  grid-row-start: 3;
  font-size: 0.875rem;
  line-height: 1.25rem;
}

.chat-bubble {
  position: relative;
  display: block;
  width: -moz-fit-content;
  width: fit-content;
  padding-left: 1rem;
  padding-right: 1rem;
  padding-top: 0.5rem;
  padding-bottom: 0.5rem;
  max-width: 90%;
  border-radius: var(--rounded-box, 1rem);
  min-height: 2.75rem;
  min-width: 2.75rem;
  --tw-bg-opacity: 1;
  background-color: var(--fallback-n,oklch(var(--n)/var(--tw-bg-opacity)));
  --tw-text-opacity: 1;
  color: var(--fallback-nc,oklch(var(--nc)/var(--tw-text-opacity)));
}

.chat-bubble:before {
  position: absolute;
  bottom: 0px;
  height: 0.75rem;
  width: 0.75rem;
  background-color: inherit;
  content: "";
  -webkit-mask-size: contain;
          mask-size: contain;
  -webkit-mask-repeat: no-repeat;
          mask-repeat: no-repeat;
  -webkit-mask-position: center;
          mask-position: center;
}

.chat-start {
  place-items: start;
  grid-template-columns: auto 1fr;
}

.chat-start .chat-header {
  grid-column-start: 2;
}

.chat-start .chat-footer {
  grid-column-start: 2;
}

.chat-start .chat-image {
  grid-column-start: 1;
}

.chat-start .chat-bubble {
  grid-column-start: 2;
  border-end-start-radius: 0px;
}

.chat-start .chat-bubble:before {
  -webkit-mask-image: url("data:image/svg+xml,%3csvg width='3' height='3' xmlns='http://www.w3.org/2000/svg'%3e%3cpath fill='black' d='m 0 3 L 3 3 L 3 0 C 3 1 1 3 0 3'/%3e%3c/svg%3e");
          mask-image: url("data:image/svg+xml,%3csvg width='3' height='3' xmlns='http://www.w3.org/2000/svg'%3e%3cpath fill='black' d='m 0 3 L 3 3 L 3 0 C 3 1 1 3 0 3'/%3e%3c/svg%3e");
  inset-inline-start: -0.749rem;
}

[dir="rtl"] .chat-start .chat-bubble:before {
  -webkit-mask-image: url("data:image/svg+xml,%3csvg width='3' height='3' xmlns='http://www.w3.org/2000/svg'%3e%3cpath fill='black' d='m 0 3 L 1 3 L 3 3 C 2 3 0 1 0 0'/%3e%3c/svg%3e");
          mask-image: url("data:image/svg+xml,%3csvg width='3' height='3' xmlns='http://www.w3.org/2000/svg'%3e%3cpath fill='black' d='m 0 3 L 1 3 L 3 3 C 2 3 0 1 0 0'/%3e%3c/svg%3e");
}

.chat-end .chat-footer {
  grid-column-start: 1;
}

.chat-end .chat-bubble {
  grid-column-start: 1;
  border-end-end-radius: 0px;
}

.chat-end .chat-bubble:before {
  -webkit-mask-image: url("data:image/svg+xml,%3csvg width='3' height='3' xmlns='http://www.w3.org/2000/svg'%3e%3cpath fill='black' d='m 0 3 L 1 3 L 3 3 C 2 3 0 1 0 0'/%3e%3c/svg%3e");
          mask-image: url("data:image/svg+xml,%3csvg width='3' height='3' xmlns='http://www.w3.org/2000/svg'%3e%3cpath fill='black' d='m 0 3 L 1 3 L 3 3 C 2 3 0 1 0 0'/%3e%3c/svg%3e");
  inset-inline-start: 99.9%;
}

[dir="rtl"] .chat-end .chat-bubble:before {
  -webkit-mask-image: url("data:image/svg+xml,%3csvg width='3' height='3' xmlns='http://www.w3.org/2000/svg'%3e%3cpath fill='black' d='m 0 3 L 3 3 L 3 0 C 3 1 1 3 0 3'/%3e%3c/svg%3e");
          mask-image: url("data:image/svg+xml,%3csvg width='3' height='3' xmlns='http://www.w3.org/2000/svg'%3e%3cpath fill='black' d='m 0 3 L 3 3 L 3 0 C 3 1 1 3 0 3'/%3e%3c/svg%3e");
}

.checkbox {
  flex-shrink: 0;
  --chkbg: var(--fallback-bc,oklch(var(--bc)/1));
  --chkfg: var(--fallback-b1,oklch(var(--b1)/1));
  height: 1.5rem;
  width: 1.5rem;
  cursor: pointer;
  -webkit-appearance: none;
     -moz-appearance: none;
          appearance: none;
  border-radius: var(--rounded-btn, 0.5rem);
  border-width: 1px;
  border-color: var(--fallback-bc,oklch(var(--bc)/var(--tw-border-opacity)));
  --tw-border-opacity: 0.2;
}

.collapse:not(td):not(tr):not(colgroup) {
  visibility: visible;
}

.collapse {
  position: relative;
  display: grid;
  overflow: hidden;
  grid-template-rows: auto 0fr;
  transition: grid-template-rows 0.2s;
  width: 100%;
  border-radius: var(--rounded-box, 1rem);
}

.collapse-title,
.collapse > input[type="checkbox"],
.collapse > input[type="radio"],
.collapse-content {
  grid-column-start: 1;
  grid-row-start: 1;
}

.collapse > input[type="checkbox"],
.collapse > input[type="radio"] {
  -webkit-appearance: none;
     -moz-appearance: none;
          appearance: none;
  opacity: 0;
}

.collapse-content {
  visibility: hidden;
  grid-column-start: 1;
  grid-row-start: 2;
  min-height: 0px;
  transition: visibility 0.2s;
  transition: padding 0.2s ease-out,
    background-color 0.2s ease-out;
  padding-left: 1rem;
  padding-right: 1rem;
  cursor: unset;
}

.collapse[open],
.collapse-open,
.collapse:focus:not(.collapse-close) {
  grid-template-rows: auto 1fr;
}

.collapse:not(.collapse-close):has(> input[type="checkbox"]:checked),
.collapse:not(.collapse-close):has(> input[type="radio"]:checked) {
  grid-template-rows: auto 1fr;
}

.collapse[open] > .collapse-content,
.collapse-open > .collapse-content,
.collapse:focus:not(.collapse-close) > .collapse-content,
.collapse:not(.collapse-close) > input[type="checkbox"]:checked ~ .collapse-content,
.collapse:not(.collapse-close) > input[type="radio"]:checked ~ .collapse-content {
  visibility: visible;
  min-height: -moz-fit-content;
  min-height: fit-content;
}

:root .countdown {
  line-height: 1em;
}

.countdown {
  display: inline-flex;
}

.countdown > * {
  height: 1em;
  display: inline-block;
  overflow-y: hidden;
}

.countdown > *:before {
  position: relative;
  content: "00\A 01\A 02\A 03\A 04\A 05\A 06\A 07\A 08\A 09\A 10\A 11\A 12\A 13\A 14\A 15\A 16\A 17\A 18\A 19\A 20\A 21\A 22\A 23\A 24\A 25\A 26\A 27\A 28\A 29\A 30\A 31\A 32\A 33\A 34\A 35\A 36\A 37\A 38\A 39\A 40\A 41\A 42\A 43\A 44\A 45\A 46\A 47\A 48\A 49\A 50\A 51\A 52\A 53\A 54\A 55\A 56\A 57\A 58\A 59\A 60\A 61\A 62\A 63\A 64\A 65\A 66\A 67\A 68\A 69\A 70\A 71\A 72\A 73\A 74\A 75\A 76\A 77\A 78\A 79\A 80\A 81\A 82\A 83\A 84\A 85\A 86\A 87\A 88\A 89\A 90\A 91\A 92\A 93\A 94\A 95\A 96\A 97\A 98\A 99\A";
  white-space: pre;
  top: calc(var(--value) * -1em);
  text-align: center;
  transition: all 1s cubic-bezier(1, 0, 0, 1);
}

.divider {
  display: flex;
  flex-direction: row;
  align-items: center;
  align-self: stretch;
  margin-top: 1rem;
  margin-bottom: 1rem;
  height: 1rem;
  white-space: nowrap;
}

.divider:before,
  .divider:after {
  height: 0.125rem;
  width: 100%;
  flex-grow: 1;
  --tw-content: '';
  content: var(--tw-content);
  background-color: var(--fallback-bc,oklch(var(--bc)/0.1));
}

.divider-start:before {
  display: none;
}

.divider-end:after {
  display: none;
}

.drawer {
  position: relative;
  display: grid;
  grid-auto-columns: max-content auto;
  width: 100%;
}

.drawer-side {
  pointer-events: none;
  position: fixed;
  inset-inline-start: 0px;
  top: 0px;
  grid-column-start: 1;
  grid-row-start: 1;
  display: grid;
  width: 100%;
  grid-template-columns: repeat(1, minmax(0, 1fr));
  grid-template-rows: repeat(1, minmax(0, 1fr));
  align-items: flex-start;
  justify-items: start;
  overflow-x: hidden;
  overflow-y: hidden;
  overscroll-behavior: contain;
  height: 100vh;
  height: 100dvh;
}

.drawer-side > .drawer-overlay {
  position: sticky;
  top: 0px;
  place-self: stretch;
  cursor: pointer;
  background-color: transparent;
  transition-property: color, background-color, border-color, text-decoration-color, fill, stroke;
  transition-timing-function: cubic-bezier(0.4, 0, 0.2, 1);
  transition-timing-function: cubic-bezier(0, 0, 0.2, 1);
  transition-duration: 200ms;
}

.drawer-side > * {
  grid-column-start: 1;
  grid-row-start: 1;
}

.drawer-side > *:not(.drawer-overlay) {
  transition-property: transform;
  transition-timing-function: cubic-bezier(0.4, 0, 0.2, 1);
  transition-timing-function: cubic-bezier(0, 0, 0.2, 1);
  transition-duration: 300ms;
  will-change: transform;
  transform: translateX(-100%);
}

[dir="rtl"] .drawer-side > *:not(.drawer-overlay) {
  transform: translateX(100%);
}

.drawer-toggle {
  position: fixed;
  height: 0px;
  width: 0px;
  -webkit-appearance: none;
     -moz-appearance: none;
          appearance: none;
  opacity: 0;
}

.drawer-toggle:checked ~ .drawer-side {
  pointer-events: auto;
  visibility: visible;
  overflow-y: auto;
}

.drawer-toggle:checked ~ .drawer-side > *:not(.drawer-overlay) {
  transform: translateX(0%);
}

.drawer-end .drawer-toggle ~ .drawer-content {
  grid-column-start: 1;
}

.drawer-end .drawer-toggle ~ .drawer-side {
  grid-column-start: 2;
  justify-items: end;
}

.drawer-end .drawer-toggle ~ .drawer-side > *:not(.drawer-overlay) {
  transform: translateX(100%);
}

[dir="rtl"] .drawer-end .drawer-toggle ~ .drawer-side > *:not(.drawer-overlay) {
  transform: translateX(-100%);
}

.drawer-end .drawer-toggle:checked ~ .drawer-side > *:not(.drawer-overlay) {
  transform: translateX(0%);
}

.dropdown {
  position: relative;
  display: inline-block;
}

.dropdown > *:not(summary):focus {
  outline: 2px solid transparent;
  outline-offset: 2px;
}

.dropdown .dropdown-content {
  position: absolute;
}

.dropdown:is(:not(details)) .dropdown-content {
  visibility: hidden;
  opacity: 0;
  transform-origin: top;
  --tw-scale-x: .95;
  --tw-scale-y: .95;
  transform: translate(var(--tw-translate-x), var(--tw-translate-y)) rotate(var(--tw-rotate)) skewX(var(--tw-skew-x)) skewY(var(--tw-skew-y)) scaleX(var(--tw-scale-x)) scaleY(var(--tw-scale-y));
  transition-property: color, background-color, border-color, text-decoration-color, fill, stroke, opacity, box-shadow, transform, filter, -webkit-backdrop-filter;
  transition-property: color, background-color, border-color, text-decoration-color, fill, stroke, opacity, box-shadow, transform, filter, backdrop-filter;
  transition-property: color, background-color, border-color, text-decoration-color, fill, stroke, opacity, box-shadow, transform, filter, backdrop-filter, -webkit-backdrop-filter;
  transition-timing-function: cubic-bezier(0.4, 0, 0.2, 1);
  transition-timing-function: cubic-bezier(0, 0, 0.2, 1);
  transition-duration: 200ms;
}

.dropdown-end .dropdown-content {
  inset-inline-end: 0px;
}

.dropdown-left .dropdown-content {
  bottom: auto;
  inset-inline-end: 100%;
  top: 0px;
  transform-origin: right;
}

.dropdown-right .dropdown-content {
  bottom: auto;
  inset-inline-start: 100%;
  top: 0px;
  transform-origin: left;
}

.dropdown-bottom .dropdown-content {
  bottom: auto;
  top: 100%;
  transform-origin: top;
}

.dropdown-top .dropdown-content {
  bottom: 100%;
  top: auto;
  transform-origin: bottom;
}

.dropdown-end.dropdown-right .dropdown-content {
  bottom: 0px;
  top: auto;
}

.dropdown-end.dropdown-left .dropdown-content {
  bottom: 0px;
  top: auto;
}

.dropdown.dropdown-open .dropdown-content,
.dropdown:not(.dropdown-hover):focus .dropdown-content,
.dropdown:focus-within .dropdown-content {
  visibility: visible;
  opacity: 1;
}

@media (hover: hover) {
  .dropdown.dropdown-hover:hover .dropdown-content {
    visibility: visible;
    opacity: 1;
  }

  .btm-nav > *.disabled:hover,
      .btm-nav > *[disabled]:hover {
    pointer-events: none;
    --tw-border-opacity: 0;
    background-color: var(--fallback-n,oklch(var(--n)/var(--tw-bg-opacity)));
    --tw-bg-opacity: 0.1;
    color: var(--fallback-bc,oklch(var(--bc)/var(--tw-text-opacity)));
    --tw-text-opacity: 0.2;
  }

  .btn:hover {
    --tw-border-opacity: 1;
    border-color: var(--fallback-b3,oklch(var(--b3)/var(--tw-border-opacity)));
    --tw-bg-opacity: 1;
    background-color: var(--fallback-b3,oklch(var(--b3)/var(--tw-bg-opacity)));
  }

  @supports (color: color-mix(in oklab, black, black)) {
    .btn:hover {
      background-color: color-mix(
            in oklab,
            oklch(var(--btn-color, var(--b2)) / var(--tw-bg-opacity, 1)) 90%,
            black
          );
      border-color: color-mix(
            in oklab,
            oklch(var(--btn-color, var(--b2)) / var(--tw-border-opacity, 1)) 90%,
            black
          );
    }
  }

  @supports not (color: oklch(0% 0 0)) {
    .btn:hover {
      background-color: var(--btn-color, var(--fallback-b2));
      border-color: var(--btn-color, var(--fallback-b2));
    }
  }

  .btn.glass:hover {
    --glass-opacity: 25%;
    --glass-border-opacity: 15%;
  }

  .btn-ghost:hover {
    border-color: transparent;
  }

  @supports (color: oklch(0% 0 0)) {
    .btn-ghost:hover {
      background-color: var(--fallback-bc,oklch(var(--bc)/0.2));
    }
  }

  .btn-outline:hover {
    --tw-border-opacity: 1;
    border-color: var(--fallback-bc,oklch(var(--bc)/var(--tw-border-opacity)));
    --tw-bg-opacity: 1;
    background-color: var(--fallback-bc,oklch(var(--bc)/var(--tw-bg-opacity)));
    --tw-text-opacity: 1;
    color: var(--fallback-b1,oklch(var(--b1)/var(--tw-text-opacity)));
  }

  .btn-outline.btn-primary:hover {
    --tw-text-opacity: 1;
    color: var(--fallback-pc,oklch(var(--pc)/var(--tw-text-opacity)));
  }

  @supports (color: color-mix(in oklab, black, black)) {
    .btn-outline.btn-primary:hover {
      background-color: color-mix(in oklab, var(--fallback-p,oklch(var(--p)/1)) 90%, black);
      border-color: color-mix(in oklab, var(--fallback-p,oklch(var(--p)/1)) 90%, black);
    }
  }

  .btn-outline.btn-secondary:hover {
    --tw-text-opacity: 1;
    color: var(--fallback-sc,oklch(var(--sc)/var(--tw-text-opacity)));
  }

  @supports (color: color-mix(in oklab, black, black)) {
    .btn-outline.btn-secondary:hover {
      background-color: color-mix(in oklab, var(--fallback-s,oklch(var(--s)/1)) 90%, black);
      border-color: color-mix(in oklab, var(--fallback-s,oklch(var(--s)/1)) 90%, black);
    }
  }

  .btn-outline.btn-accent:hover {
    --tw-text-opacity: 1;
    color: var(--fallback-ac,oklch(var(--ac)/var(--tw-text-opacity)));
  }

  @supports (color: color-mix(in oklab, black, black)) {
    .btn-outline.btn-accent:hover {
      background-color: color-mix(in oklab, var(--fallback-a,oklch(var(--a)/1)) 90%, black);
      border-color: color-mix(in oklab, var(--fallback-a,oklch(var(--a)/1)) 90%, black);
    }
  }

  .btn-outline.btn-success:hover {
    --tw-text-opacity: 1;
    color: var(--fallback-suc,oklch(var(--suc)/var(--tw-text-opacity)));
  }

  @supports (color: color-mix(in oklab, black, black)) {
    .btn-outline.btn-success:hover {
      background-color: color-mix(in oklab, var(--fallback-su,oklch(var(--su)/1)) 90%, black);
      border-color: color-mix(in oklab, var(--fallback-su,oklch(var(--su)/1)) 90%, black);
    }
  }

  .btn-outline.btn-info:hover {
    --tw-text-opacity: 1;
    color: var(--fallback-inc,oklch(var(--inc)/var(--tw-text-opacity)));
  }

  @supports (color: color-mix(in oklab, black, black)) {
    .btn-outline.btn-info:hover {
      background-color: color-mix(in oklab, var(--fallback-in,oklch(var(--in)/1)) 90%, black);
      border-color: color-mix(in oklab, var(--fallback-in,oklch(var(--in)/1)) 90%, black);
    }
  }

  .btn-outline.btn-warning:hover {
    --tw-text-opacity: 1;
    color: var(--fallback-wac,oklch(var(--wac)/var(--tw-text-opacity)));
  }

  @supports (color: color-mix(in oklab, black, black)) {
    .btn-outline.btn-warning:hover {
      background-color: color-mix(in oklab, var(--fallback-wa,oklch(var(--wa)/1)) 90%, black);
      border-color: color-mix(in oklab, var(--fallback-wa,oklch(var(--wa)/1)) 90%, black);
    }
  }

  .btn-outline.btn-error:hover {
    --tw-text-opacity: 1;
    color: var(--fallback-erc,oklch(var(--erc)/var(--tw-text-opacity)));
  }

  @supports (color: color-mix(in oklab, black, black)) {
    .btn-outline.btn-error:hover {
      background-color: color-mix(in oklab, var(--fallback-er,oklch(var(--er)/1)) 90%, black);
      border-color: color-mix(in oklab, var(--fallback-er,oklch(var(--er)/1)) 90%, black);
    }
  }

  .btn-disabled:hover,
    .btn[disabled]:hover,
    .btn:disabled:hover {
    --tw-border-opacity: 0;
    background-color: var(--fallback-n,oklch(var(--n)/var(--tw-bg-opacity)));
    --tw-bg-opacity: 0.2;
    color: var(--fallback-bc,oklch(var(--bc)/var(--tw-text-opacity)));
    --tw-text-opacity: 0.2;
  }

  @supports (color: color-mix(in oklab, black, black)) {
    .btn:is(input[type="checkbox"]:checked):hover, .btn:is(input[type="radio"]:checked):hover {
      background-color: color-mix(in oklab, var(--fallback-p,oklch(var(--p)/1)) 90%, black);
      border-color: color-mix(in oklab, var(--fallback-p,oklch(var(--p)/1)) 90%, black);
    }
  }

  .dropdown.dropdown-hover:hover .dropdown-content {
    --tw-scale-x: 1;
    --tw-scale-y: 1;
    transform: translate(var(--tw-translate-x), var(--tw-translate-y)) rotate(var(--tw-rotate)) skewX(var(--tw-skew-x)) skewY(var(--tw-skew-y)) scaleX(var(--tw-scale-x)) scaleY(var(--tw-scale-y));
  }

  :where(.menu li:not(.menu-title, .disabled) > *:not(ul, details, .menu-title)):not(.active, .btn):hover, :where(.menu li:not(.menu-title, .disabled) > details > summary:not(.menu-title)):not(.active, .btn):hover {
    cursor: pointer;
    outline: 2px solid transparent;
    outline-offset: 2px;
  }

  @supports (color: oklch(0% 0 0)) {
    :where(.menu li:not(.menu-title, .disabled) > *:not(ul, details, .menu-title)):not(.active, .btn):hover, :where(.menu li:not(.menu-title, .disabled) > details > summary:not(.menu-title)):not(.active, .btn):hover {
      background-color: var(--fallback-bc,oklch(var(--bc)/0.1));
    }
  }

  .tab[disabled],
    .tab[disabled]:hover {
    cursor: not-allowed;
    color: var(--fallback-bc,oklch(var(--bc)/var(--tw-text-opacity)));
    --tw-text-opacity: 0.2;
  }
}

.dropdown:is(details) summary::-webkit-details-marker {
  display: none;
}

.footer {
  display: grid;
  width: 100%;
  grid-auto-flow: row;
  place-items: start;
  -moz-column-gap: 1rem;
       column-gap: 1rem;
  row-gap: 2.5rem;
  font-size: 0.875rem;
  line-height: 1.25rem;
}

.footer > * {
  display: grid;
  place-items: start;
  gap: 0.5rem;
}

.footer-center {
  place-items: center;
  text-align: center;
}

.footer-center > * {
  place-items: center;
}

@media (min-width: 48rem) {
  .footer {
    grid-auto-flow: column;
  }

  .footer-center {
    grid-auto-flow: row dense;
  }
}

.form-control {
  display: flex;
  flex-direction: column;
}

.label {
  display: flex;
  -webkit-user-select: none;
     -moz-user-select: none;
          user-select: none;
  align-items: center;
  justify-content: space-between;
  padding-left: 0.25rem;
  padding-right: 0.25rem;
  padding-top: 0.5rem;
  padding-bottom: 0.5rem;
}

.hero {
  display: grid;
  width: 100%;
  place-items: center;
  background-size: cover;
  background-position: center;
}

.hero > * {
  grid-column-start: 1;
  grid-row-start: 1;
}

.hero-overlay {
  grid-column-start: 1;
  grid-row-start: 1;
  height: 100%;
  width: 100%;
  background-color: var(--fallback-n,oklch(var(--n)/var(--tw-bg-opacity)));
  --tw-bg-opacity: 0.5;
}

.hero-content {
  z-index: 0;
  display: flex;
  align-items: center;
  justify-content: center;
  max-width: 80rem;
  gap: 1rem;
  padding: 1rem;
}

.indicator {
  position: relative;
  display: inline-flex;
  width: -moz-max-content;
  width: max-content;
}

.indicator :where(.indicator-item) {
  z-index: 1;
  position: absolute;
  transform: translate(var(--tw-translate-x), var(--tw-translate-y)) rotate(var(--tw-rotate)) skewX(var(--tw-skew-x)) skewY(var(--tw-skew-y)) scaleX(var(--tw-scale-x)) scaleY(var(--tw-scale-y));
  white-space: nowrap;
}

.input {
  flex-shrink: 1;
  -webkit-appearance: none;
     -moz-appearance: none;
          appearance: none;
  height: 3rem;
  padding-left: 1rem;
  padding-right: 1rem;
  font-size: 1rem;
  line-height: 2;
  line-height: 1.5rem;
  border-radius: var(--rounded-btn, 0.5rem);
  border-width: 1px;
  border-color: transparent;
  --tw-bg-opacity: 1;
  background-color: var(--fallback-b1,oklch(var(--b1)/var(--tw-bg-opacity)));
}

.input[type="number"]::-webkit-inner-spin-button,
.input-md[type="number"]::-webkit-inner-spin-button {
  margin-top: -1rem;
  margin-bottom: -1rem;
  margin-inline-end: -1rem;
}

.input-xs[type="number"]::-webkit-inner-spin-button {
  margin-top: -0.25rem;
  margin-bottom: -0.25rem;
  margin-inline-end: -0px;
}

.input-sm[type="number"]::-webkit-inner-spin-button {
  margin-top: 0px;
  margin-bottom: 0px;
  margin-inline-end: -0px;
}

.input-lg[type="number"]::-webkit-inner-spin-button {
  margin-top: -1.5rem;
  margin-bottom: -1.5rem;
  margin-inline-end: -1.5rem;
}

.join {
  display: inline-flex;
  align-items: stretch;
  border-radius: var(--rounded-btn, 0.5rem);
}

.join :where(.join-item) {
  border-start-end-radius: 0;
  border-end-end-radius: 0;
  border-end-start-radius: 0;
  border-start-start-radius: 0;
}

.join .join-item:not(:first-child):not(:last-child),
  .join *:not(:first-child):not(:last-child) .join-item {
  border-start-end-radius: 0;
  border-end-end-radius: 0;
  border-end-start-radius: 0;
  border-start-start-radius: 0;
}

.join .join-item:first-child:not(:last-child),
  .join *:first-child:not(:last-child) .join-item {
  border-start-end-radius: 0;
  border-end-end-radius: 0;
}

.join .dropdown .join-item:first-child:not(:last-child),
  .join *:first-child:not(:last-child) .dropdown .join-item {
  border-start-end-radius: inherit;
  border-end-end-radius: inherit;
}

.join :where(.join-item:first-child:not(:last-child)),
  .join :where(*:first-child:not(:last-child) .join-item) {
  border-end-start-radius: inherit;
  border-start-start-radius: inherit;
}

.join .join-item:last-child:not(:first-child),
  .join *:last-child:not(:first-child) .join-item {
  border-end-start-radius: 0;
  border-start-start-radius: 0;
}

.join :where(.join-item:last-child:not(:first-child)),
  .join :where(*:last-child:not(:first-child) .join-item) {
  border-start-end-radius: inherit;
  border-end-end-radius: inherit;
}

@supports not selector(:has(*)) {
  :where(.join *) {
    border-radius: inherit;
  }
}

@supports selector(:has(*)) {
  :where(.join *:has(.join-item)) {
    border-radius: inherit;
  }
}

.kbd {
  display: inline-flex;
  align-items: center;
  justify-content: center;
  border-radius: var(--rounded-btn, 0.5rem);
  border-width: 1px;
  border-color: var(--fallback-bc,oklch(var(--bc)/var(--tw-border-opacity)));
  --tw-border-opacity: 0.2;
  --tw-bg-opacity: 1;
  background-color: var(--fallback-b2,oklch(var(--b2)/var(--tw-bg-opacity)));
  padding-left: 0.5rem;
  padding-right: 0.5rem;
  border-bottom-width: 2px;
  min-height: 2.2em;
  min-width: 2.2em;
}

.link {
  cursor: pointer;
  text-decoration-line: underline;
}

.link-hover {
  text-decoration-line: none;
}

.menu {
  display: flex;
  flex-direction: column;
  flex-wrap: wrap;
  font-size: 0.875rem;
  line-height: 1.25rem;
  padding: 0.5rem;
}

.menu :where(li ul) {
  position: relative;
  white-space: nowrap;
  margin-inline-start: 1rem;
  padding-inline-start: 0.5rem;
}

.menu :where(li:not(.menu-title) > *:not(ul, details, .menu-title, .btn)), .menu :where(li:not(.menu-title) > details > summary:not(.menu-title)) {
  display: grid;
  grid-auto-flow: column;
  align-content: flex-start;
  align-items: center;
  gap: 0.5rem;
  grid-auto-columns: minmax(auto, max-content) auto max-content;
  -webkit-user-select: none;
     -moz-user-select: none;
          user-select: none;
}

.menu li.disabled {
  cursor: not-allowed;
  -webkit-user-select: none;
     -moz-user-select: none;
          user-select: none;
  color: var(--fallback-bc,oklch(var(--bc)/0.3));
}

.menu :where(li > .menu-dropdown:not(.menu-dropdown-show)) {
  display: none;
}

:where(.menu li) {
  position: relative;
  display: flex;
  flex-shrink: 0;
  flex-direction: column;
  flex-wrap: wrap;
  align-items: stretch;
}

:where(.menu li) .badge {
  justify-self: end;
}

.mockup-code {
  position: relative;
  overflow: hidden;
  overflow-x: auto;
  min-width: 18rem;
  border-radius: var(--rounded-box, 1rem);
  --tw-bg-opacity: 1;
  background-color: var(--fallback-n,oklch(var(--n)/var(--tw-bg-opacity)));
  padding-top: 1.25rem;
  padding-bottom: 1.25rem;
  --tw-text-opacity: 1;
  color: var(--fallback-nc,oklch(var(--nc)/var(--tw-text-opacity)));
  direction: ltr;
}

.mockup-code pre[data-prefix]:before {
  content: attr(data-prefix);
  display: inline-block;
  text-align: right;
  width: 2rem;
  opacity: 0.5;
}

.modal {
  pointer-events: none;
  position: fixed;
  inset: 0px;
  margin: 0px;
  display: grid;
  height: 100%;
  max-height: none;
  width: 100%;
  max-width: none;
  justify-items: center;
  padding: 0px;
  opacity: 0;
  overscroll-behavior: contain;
  z-index: 999;
  background-color: transparent;
  color: inherit;
  transition-duration: 200ms;
  transition-timing-function: cubic-bezier(0, 0, 0.2, 1);
  transition-property: transform, opacity, visibility;
  overflow-y: hidden;
}

:where(.modal) {
  align-items: center;
}

.modal-box {
  max-height: calc(100vh - 5em);
  grid-column-start: 1;
  grid-row-start: 1;
  width: 91.666667%;
  max-width: 32rem;
  --tw-scale-x: .9;
  --tw-scale-y: .9;
  transform: translate(var(--tw-translate-x), var(--tw-translate-y)) rotate(var(--tw-rotate)) skewX(var(--tw-skew-x)) skewY(var(--tw-skew-y)) scaleX(var(--tw-scale-x)) scaleY(var(--tw-scale-y));
  border-bottom-right-radius: var(--rounded-box, 1rem);
  border-bottom-left-radius: var(--rounded-box, 1rem);
  border-top-left-radius: var(--rounded-box, 1rem);
  border-top-right-radius: var(--rounded-box, 1rem);
  --tw-bg-opacity: 1;
  background-color: var(--fallback-b1,oklch(var(--b1)/var(--tw-bg-opacity)));
  padding: 1.5rem;
  transition-property: color, background-color, border-color, text-decoration-color, fill, stroke, opacity, box-shadow, transform, filter, -webkit-backdrop-filter;
  transition-property: color, background-color, border-color, text-decoration-color, fill, stroke, opacity, box-shadow, transform, filter, backdrop-filter;
  transition-property: color, background-color, border-color, text-decoration-color, fill, stroke, opacity, box-shadow, transform, filter, backdrop-filter, -webkit-backdrop-filter;
  transition-timing-function: cubic-bezier(0.4, 0, 0.2, 1);
  transition-timing-function: cubic-bezier(0, 0, 0.2, 1);
  transition-duration: 200ms;
  box-shadow: rgba(0, 0, 0, 0.25) 0px 25px 50px -12px;
  overflow-y: auto;
  overscroll-behavior: contain;
}

.modal-open,
.modal:target,
.modal-toggle:checked + .modal,
.modal[open] {
  pointer-events: auto;
  visibility: visible;
  opacity: 1;
}

.modal-action {
  display: flex;
  margin-top: 1.5rem;
  justify-content: flex-end;
}

:root:has(:is(.modal-open, .modal:target, .modal-toggle:checked + .modal, .modal[open])) {
  overflow: hidden;
  scrollbar-gutter: stable;
}

.navbar {
  display: flex;
  align-items: center;
  padding: var(--navbar-padding, 0.5rem);
  min-height: 4rem;
  width: 100%;
}

:where(.navbar > *:not(script, style)) {
  display: inline-flex;
  align-items: center;
}

.navbar-start {
  width: 50%;
  justify-content: flex-start;
}

.navbar-center {
  flex-shrink: 0;
}

.navbar-end {
  width: 50%;
  justify-content: flex-end;
}

.progress {
  position: relative;
  width: 100%;
  -webkit-appearance: none;
     -moz-appearance: none;
          appearance: none;
  overflow: hidden;
  height: 0.5rem;
  border-radius: var(--rounded-box, 1rem);
  background-color: var(--fallback-bc,oklch(var(--bc)/0.2));
}

.radial-progress {
  position: relative;
  display: inline-grid;
  height: var(--size);
  width: var(--size);
  place-content: center;
  border-radius: 9999px;
  background-color: transparent;
  vertical-align: middle;
  box-sizing: content-box;
  --value: 0;
  --size: 5rem;
  --thickness: calc(var(--size) / 10);
}

.radial-progress::-moz-progress-bar {
  -moz-appearance: none;
       appearance: none;
  background-color: transparent;
}

.radial-progress::-webkit-progress-value {
  -webkit-appearance: none;
          appearance: none;
  background-color: transparent;
}

.radial-progress::-webkit-progress-bar {
  -webkit-appearance: none;
          appearance: none;
  background-color: transparent;
}

.radial-progress:before,
.radial-progress:after {
  position: absolute;
  border-radius: 9999px;
  content: "";
}

.radial-progress:before {
  inset: 0px;
  background: radial-gradient(farthest-side, currentColor 98%, #0000) top/var(--thickness) var(--thickness)
      no-repeat,
    conic-gradient(currentColor calc(var(--value) * 1%), #0000 0);
  -webkit-mask: radial-gradient(
    farthest-side,
    #0000 calc(99% - var(--thickness)),
    #000 calc(100% - var(--thickness))
  );
  mask: radial-gradient(
    farthest-side,
    #0000 calc(99% - var(--thickness)),
    #000 calc(100% - var(--thickness))
  );
}

.radial-progress:after {
  inset: calc(50% - var(--thickness) / 2);
  transform: rotate(calc(var(--value) * 3.6deg - 90deg)) translate(calc(var(--size) / 2 - 50%));
  background-color: currentColor;
}

.radio {
  flex-shrink: 0;
  --chkbg: var(--bc);
  height: 1.5rem;
  width: 1.5rem;
  cursor: pointer;
  -webkit-appearance: none;
     -moz-appearance: none;
          appearance: none;
  border-radius: 9999px;
  border-width: 1px;
  border-color: var(--fallback-bc,oklch(var(--bc)/var(--tw-border-opacity)));
  --tw-border-opacity: 0.2;
}

.range {
  height: 1.5rem;
  width: 100%;
  cursor: pointer;
  -moz-appearance: none;
       appearance: none;
  -webkit-appearance: none;
  --range-shdw: var(--fallback-bc,oklch(var(--bc)/1));
  overflow: hidden;
  border-radius: var(--rounded-box, 1rem);
  background-color: transparent;
}

.range:focus {
  outline: none;
}

.select {
  display: inline-flex;
  cursor: pointer;
  -webkit-user-select: none;
     -moz-user-select: none;
          user-select: none;
  -webkit-appearance: none;
     -moz-appearance: none;
          appearance: none;
  height: 3rem;
  min-height: 3rem;
  padding-inline-start: 1rem;
  padding-inline-end: 2.5rem;
  font-size: 0.875rem;
  line-height: 1.25rem;
  line-height: 2;
  border-radius: var(--rounded-btn, 0.5rem);
  border-width: 1px;
  border-color: transparent;
  --tw-bg-opacity: 1;
  background-color: var(--fallback-b1,oklch(var(--b1)/var(--tw-bg-opacity)));
  background-image: linear-gradient(45deg, transparent 50%, currentColor 50%),
    linear-gradient(135deg, currentColor 50%, transparent 50%);
  background-position: calc(100% - 20px) calc(1px + 50%),
    calc(100% - 16.1px) calc(1px + 50%);
  background-size: 4px 4px,
    4px 4px;
  background-repeat: no-repeat;
}

.select[multiple] {
  height: auto;
}

.stats {
  display: inline-grid;
  border-radius: var(--rounded-box, 1rem);
  --tw-bg-opacity: 1;
  background-color: var(--fallback-b1,oklch(var(--b1)/var(--tw-bg-opacity)));
  --tw-text-opacity: 1;
  color: var(--fallback-bc,oklch(var(--bc)/var(--tw-text-opacity)));
}

:where(.stats) {
  grid-auto-flow: column;
  overflow-x: auto;
}

.stat {
  display: inline-grid;
  width: 100%;
  grid-template-columns: repeat(1, 1fr);
  -moz-column-gap: 1rem;
       column-gap: 1rem;
  border-color: var(--fallback-bc,oklch(var(--bc)/var(--tw-border-opacity)));
  --tw-border-opacity: 0.1;
  padding-left: 1.5rem;
  padding-right: 1.5rem;
  padding-top: 1rem;
  padding-bottom: 1rem;
}

.stat-figure {
  grid-column-start: 2;
  grid-row: span 3 / span 3;
  grid-row-start: 1;
  place-self: center;
  justify-self: end;
}

.stat-title {
  grid-column-start: 1;
  white-space: nowrap;
  color: var(--fallback-bc,oklch(var(--bc)/0.6));
}

.stat-value {
  grid-column-start: 1;
  white-space: nowrap;
  font-size: 2.25rem;
  line-height: 2.5rem;
  font-weight: 800;
}

.stat-desc {
  grid-column-start: 1;
  white-space: nowrap;
  font-size: 0.75rem;
  line-height: 1rem;
  color: var(--fallback-bc,oklch(var(--bc)/0.6));
}

.steps {
  display: inline-grid;
  grid-auto-flow: column;
  overflow: hidden;
  overflow-x: auto;
  counter-reset: step;
  grid-auto-columns: 1fr;
}

.steps .step {
  display: grid;
  grid-template-columns: repeat(1, minmax(0, 1fr));
  grid-template-columns: auto;
  grid-template-rows: repeat(2, minmax(0, 1fr));
  grid-template-rows: 40px 1fr;
  place-items: center;
  text-align: center;
  min-width: 4rem;
}

.swap {
  position: relative;
  display: inline-grid;
  -webkit-user-select: none;
     -moz-user-select: none;
          user-select: none;
  place-content: center;
  cursor: pointer;
}

.swap > * {
  grid-column-start: 1;
  grid-row-start: 1;
  transition-duration: 300ms;
  transition-timing-function: cubic-bezier(0, 0, 0.2, 1);
  transition-property: transform, opacity;
}

.swap input {
  -webkit-appearance: none;
     -moz-appearance: none;
          appearance: none;
}

.swap .swap-on,
.swap .swap-indeterminate,
.swap input:indeterminate ~ .swap-on {
  opacity: 0;
}

.swap input:checked ~ .swap-off,
.swap-active .swap-off,
.swap input:indeterminate ~ .swap-off {
  opacity: 0;
}

.swap input:checked ~ .swap-on,
.swap-active .swap-on,
.swap input:indeterminate ~ .swap-indeterminate {
  opacity: 1;
}

.tabs {
  display: grid;
  align-items: flex-end;
}

.tabs-lifted:has(.tab-content[class^="rounded-"])
    .tab:first-child:not(:is(.tab-active, [aria-selected="true"])), .tabs-lifted:has(.tab-content[class*=" rounded-"])
    .tab:first-child:not(:is(.tab-active, [aria-selected="true"])) {
  border-bottom-color: transparent;
}

.tab {
  position: relative;
  grid-row-start: 1;
  display: inline-flex;
  height: 2rem;
  cursor: pointer;
  -webkit-user-select: none;
     -moz-user-select: none;
          user-select: none;
  -webkit-appearance: none;
     -moz-appearance: none;
          appearance: none;
  flex-wrap: wrap;
  align-items: center;
  justify-content: center;
  text-align: center;
  font-size: 0.875rem;
  line-height: 1.25rem;
  line-height: 2;
  --tab-padding: 1rem;
  --tw-text-opacity: 0.5;
  --tab-color: var(--fallback-bc,oklch(var(--bc)/1));
  --tab-bg: var(--fallback-b1,oklch(var(--b1)/1));
  --tab-border-color: var(--fallback-b3,oklch(var(--b3)/1));
  color: var(--tab-color);
  padding-inline-start: var(--tab-padding, 1rem);
  padding-inline-end: var(--tab-padding, 1rem);
}

.tab:is(input[type="radio"]) {
  width: auto;
  border-bottom-right-radius: 0px;
  border-bottom-left-radius: 0px;
}

.tab:is(input[type="radio"]):after {
  --tw-content: attr(aria-label);
  content: var(--tw-content);
}

.tab:not(input):empty {
  cursor: default;
  grid-column-start: span 9999;
}

:checked + .tab-content:nth-child(2),
  :is(.tab-active, [aria-selected="true"]) + .tab-content:nth-child(2) {
  border-start-start-radius: 0px;
}

input.tab:checked + .tab-content,
:is(.tab-active, [aria-selected="true"]) + .tab-content {
  display: block;
}

.table {
  position: relative;
  width: 100%;
  border-radius: var(--rounded-box, 1rem);
  text-align: left;
  font-size: 0.875rem;
  line-height: 1.25rem;
}

.table :where(.table-pin-rows thead tr) {
  position: sticky;
  top: 0px;
  z-index: 1;
  --tw-bg-opacity: 1;
  background-color: var(--fallback-b1,oklch(var(--b1)/var(--tw-bg-opacity)));
}

.table :where(.table-pin-rows tfoot tr) {
  position: sticky;
  bottom: 0px;
  z-index: 1;
  --tw-bg-opacity: 1;
  background-color: var(--fallback-b1,oklch(var(--b1)/var(--tw-bg-opacity)));
}

.table :where(.table-pin-cols tr th) {
  position: sticky;
  left: 0px;
  right: 0px;
  --tw-bg-opacity: 1;
  background-color: var(--fallback-b1,oklch(var(--b1)/var(--tw-bg-opacity)));
}

.textarea {
  min-height: 3rem;
  flex-shrink: 1;
  padding-left: 1rem;
  padding-right: 1rem;
  padding-top: 0.5rem;
  padding-bottom: 0.5rem;
  font-size: 0.875rem;
  line-height: 1.25rem;
  line-height: 2;
  border-radius: var(--rounded-btn, 0.5rem);
  border-width: 1px;
  border-color: transparent;
  --tw-bg-opacity: 1;
  background-color: var(--fallback-b1,oklch(var(--b1)/var(--tw-bg-opacity)));
}

.toast {
  position: fixed;
  display: flex;
  min-width: -moz-fit-content;
  min-width: fit-content;
  flex-direction: column;
  white-space: nowrap;
  gap: 0.5rem;
  padding: 1rem;
}

.toggle {
  flex-shrink: 0;
  --tglbg: var(--fallback-b1,oklch(var(--b1)/1));
  --handleoffset: 1.5rem;
  --handleoffsetcalculator: calc(var(--handleoffset) * -1);
  --togglehandleborder: 0 0;
  height: 1.5rem;
  width: 3rem;
  cursor: pointer;
  -webkit-appearance: none;
     -moz-appearance: none;
          appearance: none;
  border-radius: var(--rounded-badge, 1.9rem);
  border-width: 1px;
  border-color: currentColor;
  background-color: currentColor;
  color: var(--fallback-bc,oklch(var(--bc)/0.5));
  transition: background,
    box-shadow var(--animation-input, 0.2s) ease-out;
  box-shadow: var(--handleoffsetcalculator) 0 0 2px var(--tglbg) inset,
    0 0 0 2px var(--tglbg) inset,
    var(--togglehandleborder);
}

.alert-info {
  border-color: var(--fallback-in,oklch(var(--in)/0.2));
  --tw-text-opacity: 1;
  color: var(--fallback-inc,oklch(var(--inc)/var(--tw-text-opacity)));
  --alert-bg: var(--fallback-in,oklch(var(--in)/1));
  --alert-bg-mix: var(--fallback-b1,oklch(var(--b1)/1));
}

.alert-success {
  border-color: var(--fallback-su,oklch(var(--su)/0.2));
  --tw-text-opacity: 1;
  color: var(--fallback-suc,oklch(var(--suc)/var(--tw-text-opacity)));
  --alert-bg: var(--fallback-su,oklch(var(--su)/1));
  --alert-bg-mix: var(--fallback-b1,oklch(var(--b1)/1));
}

.alert-warning {
  border-color: var(--fallback-wa,oklch(var(--wa)/0.2));
  --tw-text-opacity: 1;
  color: var(--fallback-wac,oklch(var(--wac)/var(--tw-text-opacity)));
  --alert-bg: var(--fallback-wa,oklch(var(--wa)/1));
  --alert-bg-mix: var(--fallback-b1,oklch(var(--b1)/1));
}

.alert-error {
  border-color: var(--fallback-er,oklch(var(--er)/0.2));
  --tw-text-opacity: 1;
  color: var(--fallback-erc,oklch(var(--erc)/var(--tw-text-opacity)));
  --alert-bg: var(--fallback-er,oklch(var(--er)/1));
  --alert-bg-mix: var(--fallback-b1,oklch(var(--b1)/1));
}

.avatar-group :where(.avatar) {
  overflow: hidden;
  border-radius: 9999px;
  border-width: 4px;
  --tw-border-opacity: 1;
  border-color: var(--fallback-b1,oklch(var(--b1)/var(--tw-border-opacity)));
}

.badge-neutral {
  --tw-border-opacity: 1;
  border-color: var(--fallback-n,oklch(var(--n)/var(--tw-border-opacity)));
  --tw-bg-opacity: 1;
  background-color: var(--fallback-n,oklch(var(--n)/var(--tw-bg-opacity)));
  --tw-text-opacity: 1;
  color: var(--fallback-nc,oklch(var(--nc)/var(--tw-text-opacity)));
}

.badge-primary {
  --tw-border-opacity: 1;
  border-color: var(--fallback-p,oklch(var(--p)/var(--tw-border-opacity)));
  --tw-bg-opacity: 1;
  background-color: var(--fallback-p,oklch(var(--p)/var(--tw-bg-opacity)));
  --tw-text-opacity: 1;
  color: var(--fallback-pc,oklch(var(--pc)/var(--tw-text-opacity)));
}

.badge-secondary {
  --tw-border-opacity: 1;
  border-color: var(--fallback-s,oklch(var(--s)/var(--tw-border-opacity)));
  --tw-bg-opacity: 1;
  background-color: var(--fallback-s,oklch(var(--s)/var(--tw-bg-opacity)));
  --tw-text-opacity: 1;
  color: var(--fallback-sc,oklch(var(--sc)/var(--tw-text-opacity)));
}

.badge-accent {
  --tw-border-opacity: 1;
  border-color: var(--fallback-a,oklch(var(--a)/var(--tw-border-opacity)));
  --tw-bg-opacity: 1;
  background-color: var(--fallback-a,oklch(var(--a)/var(--tw-bg-opacity)));
  --tw-text-opacity: 1;
  color: var(--fallback-ac,oklch(var(--ac)/var(--tw-text-opacity)));
}

.badge-info {
  border-color: transparent;
  --tw-bg-opacity: 1;
  background-color: var(--fallback-in,oklch(var(--in)/var(--tw-bg-opacity)));
  --tw-text-opacity: 1;
  color: var(--fallback-inc,oklch(var(--inc)/var(--tw-text-opacity)));
}

.badge-success {
  border-color: transparent;
  --tw-bg-opacity: 1;
  background-color: var(--fallback-su,oklch(var(--su)/var(--tw-bg-opacity)));
  --tw-text-opacity: 1;
  color: var(--fallback-suc,oklch(var(--suc)/var(--tw-text-opacity)));
}

.badge-warning {
  border-color: transparent;
  --tw-bg-opacity: 1;
  background-color: var(--fallback-wa,oklch(var(--wa)/var(--tw-bg-opacity)));
  --tw-text-opacity: 1;
  color: var(--fallback-wac,oklch(var(--wac)/var(--tw-text-opacity)));
}

.badge-ghost {
  --tw-border-opacity: 1;
  border-color: var(--fallback-b2,oklch(var(--b2)/var(--tw-border-opacity)));
  --tw-bg-opacity: 1;
  background-color: var(--fallback-b2,oklch(var(--b2)/var(--tw-bg-opacity)));
  --tw-text-opacity: 1;
  color: var(--fallback-bc,oklch(var(--bc)/var(--tw-text-opacity)));
}

.badge-outline {
  border-color: currentColor;
  --tw-border-opacity: 0.5;
  background-color: transparent;
  color: currentColor;
}

.badge-outline.badge-neutral {
  --tw-text-opacity: 1;
  color: var(--fallback-n,oklch(var(--n)/var(--tw-text-opacity)));
}

.badge-outline.badge-primary {
  --tw-text-opacity: 1;
  color: var(--fallback-p,oklch(var(--p)/var(--tw-text-opacity)));
}

.badge-outline.badge-secondary {
  --tw-text-opacity: 1;
  color: var(--fallback-s,oklch(var(--s)/var(--tw-text-opacity)));
}

.badge-outline.badge-accent {
  --tw-text-opacity: 1;
  color: var(--fallback-a,oklch(var(--a)/var(--tw-text-opacity)));
}

.badge-outline.badge-info {
  --tw-text-opacity: 1;
  color: var(--fallback-in,oklch(var(--in)/var(--tw-text-opacity)));
}

.badge-outline.badge-success {
  --tw-text-opacity: 1;
  color: var(--fallback-su,oklch(var(--su)/var(--tw-text-opacity)));
}

.badge-outline.badge-warning {
  --tw-text-opacity: 1;
  color: var(--fallback-wa,oklch(var(--wa)/var(--tw-text-opacity)));
}

.badge-outline.badge-error {
  --tw-text-opacity: 1;
  color: var(--fallback-er,oklch(var(--er)/var(--tw-text-opacity)));
}

.btm-nav > *:where(.active) {
  border-top-width: 2px;
  --tw-bg-opacity: 1;
  background-color: var(--fallback-b1,oklch(var(--b1)/var(--tw-bg-opacity)));
}

.btm-nav > *.disabled,
    .btm-nav > *[disabled] {
  pointer-events: none;
  --tw-border-opacity: 0;
  background-color: var(--fallback-n,oklch(var(--n)/var(--tw-bg-opacity)));
  --tw-bg-opacity: 0.1;
  color: var(--fallback-bc,oklch(var(--bc)/var(--tw-text-opacity)));
  --tw-text-opacity: 0.2;
}

.btm-nav > * .label {
  font-size: 1rem;
  line-height: 1.5rem;
}

@media (prefers-reduced-motion: no-preference) {
  .btn {
    animation: button-pop var(--animation-btn, 0.25s) ease-out;
  }
}

.btn:active:hover,
  .btn:active:focus {
  animation: button-pop 0s ease-out;
  transform: scale(var(--btn-focus-scale, 0.97));
}

@supports not (color: oklch(0% 0 0)) {
  .btn {
    background-color: var(--btn-color, var(--fallback-b2));
    border-color: var(--btn-color, var(--fallback-b2));
  }

  .btn-primary {
    --btn-color: var(--fallback-p);
  }

  .btn-secondary {
    --btn-color: var(--fallback-s);
  }

  .btn-accent {
    --btn-color: var(--fallback-a);
  }

  .btn-neutral {
    --btn-color: var(--fallback-n);
  }

  .btn-success {
    --btn-color: var(--fallback-su);
  }

  .btn-error {
    --btn-color: var(--fallback-er);
  }

  .prose :where(code):not(:where([class~="not-prose"] *, pre *)) {
    background-color: var(--fallback-b3,oklch(var(--b3)/1));
  }
}

@supports (color: color-mix(in oklab, black, black)) {
  .btn-active {
    background-color: color-mix(
          in oklab,
          oklch(var(--btn-color, var(--b3)) / var(--tw-bg-opacity, 1)) 90%,
          black
        );
    border-color: color-mix(
          in oklab,
          oklch(var(--btn-color, var(--b3)) / var(--tw-border-opacity, 1)) 90%,
          black
        );
  }

  .btn-outline.btn-primary.btn-active {
    background-color: color-mix(in oklab, var(--fallback-p,oklch(var(--p)/1)) 90%, black);
    border-color: color-mix(in oklab, var(--fallback-p,oklch(var(--p)/1)) 90%, black);
  }

  .btn-outline.btn-secondary.btn-active {
    background-color: color-mix(in oklab, var(--fallback-s,oklch(var(--s)/1)) 90%, black);
    border-color: color-mix(in oklab, var(--fallback-s,oklch(var(--s)/1)) 90%, black);
  }

  .btn-outline.btn-accent.btn-active {
    background-color: color-mix(in oklab, var(--fallback-a,oklch(var(--a)/1)) 90%, black);
    border-color: color-mix(in oklab, var(--fallback-a,oklch(var(--a)/1)) 90%, black);
  }

  .btn-outline.btn-success.btn-active {
    background-color: color-mix(in oklab, var(--fallback-su,oklch(var(--su)/1)) 90%, black);
    border-color: color-mix(in oklab, var(--fallback-su,oklch(var(--su)/1)) 90%, black);
  }

  .btn-outline.btn-info.btn-active {
    background-color: color-mix(in oklab, var(--fallback-in,oklch(var(--in)/1)) 90%, black);
    border-color: color-mix(in oklab, var(--fallback-in,oklch(var(--in)/1)) 90%, black);
  }

  .btn-outline.btn-warning.btn-active {
    background-color: color-mix(in oklab, var(--fallback-wa,oklch(var(--wa)/1)) 90%, black);
    border-color: color-mix(in oklab, var(--fallback-wa,oklch(var(--wa)/1)) 90%, black);
  }

  .btn-outline.btn-error.btn-active {
    background-color: color-mix(in oklab, var(--fallback-er,oklch(var(--er)/1)) 90%, black);
    border-color: color-mix(in oklab, var(--fallback-er,oklch(var(--er)/1)) 90%, black);
  }
}

.btn:focus-visible {
  outline-style: solid;
  outline-width: 2px;
  outline-offset: 2px;
}

.btn-primary {
  --tw-text-opacity: 1;
  color: var(--fallback-pc,oklch(var(--pc)/var(--tw-text-opacity)));
  outline-color: var(--fallback-p,oklch(var(--p)/1));
}

@supports (color: oklch(0% 0 0)) {
  .btn-primary {
    --btn-color: var(--p);
  }

  .btn-secondary {
    --btn-color: var(--s);
  }

  .btn-accent {
    --btn-color: var(--a);
  }

  .btn-neutral {
    --btn-color: var(--n);
  }

  .btn-success {
    --btn-color: var(--su);
  }

  .btn-error {
    --btn-color: var(--er);
  }
}

.btn-secondary {
  --tw-text-opacity: 1;
  color: var(--fallback-sc,oklch(var(--sc)/var(--tw-text-opacity)));
  outline-color: var(--fallback-s,oklch(var(--s)/1));
}

.btn-accent {
  --tw-text-opacity: 1;
  color: var(--fallback-ac,oklch(var(--ac)/var(--tw-text-opacity)));
  outline-color: var(--fallback-a,oklch(var(--a)/1));
}

.btn-neutral {
  --tw-text-opacity: 1;
  color: var(--fallback-nc,oklch(var(--nc)/var(--tw-text-opacity)));
  outline-color: var(--fallback-n,oklch(var(--n)/1));
}

.btn-success {
  --tw-text-opacity: 1;
  color: var(--fallback-suc,oklch(var(--suc)/var(--tw-text-opacity)));
  outline-color: var(--fallback-su,oklch(var(--su)/1));
}

.btn-error {
  --tw-text-opacity: 1;
  color: var(--fallback-erc,oklch(var(--erc)/var(--tw-text-opacity)));
  outline-color: var(--fallback-er,oklch(var(--er)/1));
}

.btn.glass {
  --tw-shadow: 0 0 #0000;
  --tw-shadow-colored: 0 0 #0000;
  box-shadow: var(--tw-ring-offset-shadow, 0 0 #0000), var(--tw-ring-shadow, 0 0 #0000), var(--tw-shadow);
  outline-color: currentColor;
}

.btn.glass.btn-active {
  --glass-opacity: 25%;
  --glass-border-opacity: 15%;
}

.btn-ghost {
  border-width: 1px;
  border-color: transparent;
  background-color: transparent;
  color: currentColor;
  --tw-shadow: 0 0 #0000;
  --tw-shadow-colored: 0 0 #0000;
  box-shadow: var(--tw-ring-offset-shadow, 0 0 #0000), var(--tw-ring-shadow, 0 0 #0000), var(--tw-shadow);
  outline-color: currentColor;
}

.btn-ghost.btn-active {
  border-color: transparent;
  background-color: var(--fallback-bc,oklch(var(--bc)/0.2));
}

.btn-link.btn-active {
  border-color: transparent;
  background-color: transparent;
  text-decoration-line: underline;
}

.btn-outline {
  border-color: currentColor;
  background-color: transparent;
  --tw-text-opacity: 1;
  color: var(--fallback-bc,oklch(var(--bc)/var(--tw-text-opacity)));
  --tw-shadow: 0 0 #0000;
  --tw-shadow-colored: 0 0 #0000;
  box-shadow: var(--tw-ring-offset-shadow, 0 0 #0000), var(--tw-ring-shadow, 0 0 #0000), var(--tw-shadow);
}

.btn-outline.btn-active {
  --tw-border-opacity: 1;
  border-color: var(--fallback-bc,oklch(var(--bc)/var(--tw-border-opacity)));
  --tw-bg-opacity: 1;
  background-color: var(--fallback-bc,oklch(var(--bc)/var(--tw-bg-opacity)));
  --tw-text-opacity: 1;
  color: var(--fallback-b1,oklch(var(--b1)/var(--tw-text-opacity)));
}

.btn-outline.btn-primary {
  --tw-text-opacity: 1;
  color: var(--fallback-p,oklch(var(--p)/var(--tw-text-opacity)));
}

.btn-outline.btn-primary.btn-active {
  --tw-text-opacity: 1;
  color: var(--fallback-pc,oklch(var(--pc)/var(--tw-text-opacity)));
}

.btn-outline.btn-secondary {
  --tw-text-opacity: 1;
  color: var(--fallback-s,oklch(var(--s)/var(--tw-text-opacity)));
}

.btn-outline.btn-secondary.btn-active {
  --tw-text-opacity: 1;
  color: var(--fallback-sc,oklch(var(--sc)/var(--tw-text-opacity)));
}

.btn-outline.btn-accent {
  --tw-text-opacity: 1;
  color: var(--fallback-a,oklch(var(--a)/var(--tw-text-opacity)));
}

.btn-outline.btn-accent.btn-active {
  --tw-text-opacity: 1;
  color: var(--fallback-ac,oklch(var(--ac)/var(--tw-text-opacity)));
}

.btn-outline.btn-success {
  --tw-text-opacity: 1;
  color: var(--fallback-su,oklch(var(--su)/var(--tw-text-opacity)));
}

.btn-outline.btn-success.btn-active {
  --tw-text-opacity: 1;
  color: var(--fallback-suc,oklch(var(--suc)/var(--tw-text-opacity)));
}

.btn-outline.btn-info {
  --tw-text-opacity: 1;
  color: var(--fallback-in,oklch(var(--in)/var(--tw-text-opacity)));
}

.btn-outline.btn-info.btn-active {
  --tw-text-opacity: 1;
  color: var(--fallback-inc,oklch(var(--inc)/var(--tw-text-opacity)));
}

.btn-outline.btn-warning {
  --tw-text-opacity: 1;
  color: var(--fallback-wa,oklch(var(--wa)/var(--tw-text-opacity)));
}

.btn-outline.btn-warning.btn-active {
  --tw-text-opacity: 1;
  color: var(--fallback-wac,oklch(var(--wac)/var(--tw-text-opacity)));
}

.btn-outline.btn-error {
  --tw-text-opacity: 1;
  color: var(--fallback-er,oklch(var(--er)/var(--tw-text-opacity)));
}

.btn-outline.btn-error.btn-active {
  --tw-text-opacity: 1;
  color: var(--fallback-erc,oklch(var(--erc)/var(--tw-text-opacity)));
}

.btn.btn-disabled,
  .btn[disabled],
  .btn:disabled {
  --tw-border-opacity: 0;
  background-color: var(--fallback-n,oklch(var(--n)/var(--tw-bg-opacity)));
  --tw-bg-opacity: 0.2;
  color: var(--fallback-bc,oklch(var(--bc)/var(--tw-text-opacity)));
  --tw-text-opacity: 0.2;
}

.btn:is(input[type="checkbox"]:checked),
.btn:is(input[type="radio"]:checked) {
  --tw-border-opacity: 1;
  border-color: var(--fallback-p,oklch(var(--p)/var(--tw-border-opacity)));
  --tw-bg-opacity: 1;
  background-color: var(--fallback-p,oklch(var(--p)/var(--tw-bg-opacity)));
  --tw-text-opacity: 1;
  color: var(--fallback-pc,oklch(var(--pc)/var(--tw-text-opacity)));
}

.btn:is(input[type="checkbox"]:checked):focus-visible, .btn:is(input[type="radio"]:checked):focus-visible {
  outline-color: var(--fallback-p,oklch(var(--p)/1));
}

@keyframes button-pop {
  0% {
    transform: scale(var(--btn-focus-scale, 0.98));
  }

  40% {
    transform: scale(1.02);
  }

  100% {
    transform: scale(1);
  }
}

.card :where(figure:first-child) {
  overflow: hidden;
  border-start-start-radius: inherit;
  border-start-end-radius: inherit;
  border-end-start-radius: unset;
  border-end-end-radius: unset;
}

.card :where(figure:last-child) {
  overflow: hidden;
  border-start-start-radius: unset;
  border-start-end-radius: unset;
  border-end-start-radius: inherit;
  border-end-end-radius: inherit;
}

.card:focus-visible {
  outline: 2px solid currentColor;
  outline-offset: 2px;
}

.card.bordered {
  border-width: 1px;
  --tw-border-opacity: 1;
  border-color: var(--fallback-b2,oklch(var(--b2)/var(--tw-border-opacity)));
}

.card.compact .card-body {
  padding: 1rem;
  font-size: 0.875rem;
  line-height: 1.25rem;
}

.card-title {
  display: flex;
  align-items: center;
  gap: 0.5rem;
  font-size: 1.25rem;
  line-height: 1.75rem;
  font-weight: 600;
}

.card.image-full :where(figure) {
  overflow: hidden;
  border-radius: inherit;
}

.checkbox:focus {
  box-shadow: none;
}

.checkbox:focus-visible {
  outline-style: solid;
  outline-width: 2px;
  outline-offset: 2px;
  outline-color: var(--fallback-bc,oklch(var(--bc)/1));
}

.checkbox:disabled {
  border-width: 0px;
  cursor: not-allowed;
  border-color: transparent;
  --tw-bg-opacity: 1;
  background-color: var(--fallback-bc,oklch(var(--bc)/var(--tw-bg-opacity)));
  opacity: 0.2;
}

.checkbox:checked,
  .checkbox[aria-checked="true"] {
  background-repeat: no-repeat;
  animation: checkmark var(--animation-input, 0.2s) ease-out;
  background-color: var(--chkbg);
  background-image: linear-gradient(-45deg, transparent 65%, var(--chkbg) 65.99%),
      linear-gradient(45deg, transparent 75%, var(--chkbg) 75.99%),
      linear-gradient(-45deg, var(--chkbg) 40%, transparent 40.99%),
      linear-gradient(
        45deg,
        var(--chkbg) 30%,
        var(--chkfg) 30.99%,
        var(--chkfg) 40%,
        transparent 40.99%
      ),
      linear-gradient(-45deg, var(--chkfg) 50%, var(--chkbg) 50.99%);
}

.checkbox:indeterminate {
  --tw-bg-opacity: 1;
  background-color: var(--fallback-bc,oklch(var(--bc)/var(--tw-bg-opacity)));
  background-repeat: no-repeat;
  animation: checkmark var(--animation-input, 0.2s) ease-out;
  background-image: linear-gradient(90deg, transparent 80%, var(--chkbg) 80%),
      linear-gradient(-90deg, transparent 80%, var(--chkbg) 80%),
      linear-gradient(0deg, var(--chkbg) 43%, var(--chkfg) 43%, var(--chkfg) 57%, var(--chkbg) 57%);
}

.checkbox-primary {
  --chkbg: var(--fallback-p,oklch(var(--p)/1));
  --chkfg: var(--fallback-pc,oklch(var(--pc)/1));
  --tw-border-opacity: 1;
  border-color: var(--fallback-p,oklch(var(--p)/var(--tw-border-opacity)));
}

.checkbox-primary:focus-visible {
  outline-color: var(--fallback-p,oklch(var(--p)/1));
}

.checkbox-primary:checked,
    .checkbox-primary[aria-checked="true"] {
  --tw-border-opacity: 1;
  border-color: var(--fallback-p,oklch(var(--p)/var(--tw-border-opacity)));
  --tw-bg-opacity: 1;
  background-color: var(--fallback-p,oklch(var(--p)/var(--tw-bg-opacity)));
  --tw-text-opacity: 1;
  color: var(--fallback-pc,oklch(var(--pc)/var(--tw-text-opacity)));
}

.checkbox-success {
  --chkbg: var(--fallback-su,oklch(var(--su)/1));
  --chkfg: var(--fallback-suc,oklch(var(--suc)/1));
  --tw-border-opacity: 1;
  border-color: var(--fallback-su,oklch(var(--su)/var(--tw-border-opacity)));
}

.checkbox-success:focus-visible {
  outline-color: var(--fallback-su,oklch(var(--su)/1));
}

.checkbox-success:checked,
    .checkbox-success[aria-checked="true"] {
  --tw-border-opacity: 1;
  border-color: var(--fallback-su,oklch(var(--su)/var(--tw-border-opacity)));
  --tw-bg-opacity: 1;
  background-color: var(--fallback-su,oklch(var(--su)/var(--tw-bg-opacity)));
  --tw-text-opacity: 1;
  color: var(--fallback-suc,oklch(var(--suc)/var(--tw-text-opacity)));
}

@keyframes checkmark {
  0% {
    background-position-y: 5px;
  }

  50% {
    background-position-y: -2px;
  }

  100% {
    background-position-y: 0;
  }
}

details.collapse {
  width: 100%;
}

details.collapse summary {
  position: relative;
  display: block;
  outline: 2px solid transparent;
  outline-offset: 2px;
}

details.collapse summary::-webkit-details-marker {
  display: none;
}

.collapse:focus-visible {
  outline-style: solid;
  outline-width: 2px;
  outline-offset: 2px;
  outline-color: var(--fallback-bc,oklch(var(--bc)/1));
}

.collapse:has(.collapse-title:focus-visible),
.collapse:has(> input[type="checkbox"]:focus-visible),
.collapse:has(> input[type="radio"]:focus-visible) {
  outline-style: solid;
  outline-width: 2px;
  outline-offset: 2px;
  outline-color: var(--fallback-bc,oklch(var(--bc)/1));
}

.collapse-arrow > .collapse-title:after {
  position: absolute;
  display: block;
  height: 0.5rem;
  width: 0.5rem;
  --tw-translate-y: -100%;
  --tw-rotate: 45deg;
  transform: translate(var(--tw-translate-x), var(--tw-translate-y)) rotate(var(--tw-rotate)) skewX(var(--tw-skew-x)) skewY(var(--tw-skew-y)) scaleX(var(--tw-scale-x)) scaleY(var(--tw-scale-y));
  transition-property: all;
  transition-timing-function: cubic-bezier(0.4, 0, 0.2, 1);
  transition-timing-function: cubic-bezier(0, 0, 0.2, 1);
  transition-duration: 150ms;
  transition-duration: 0.2s;
  top: 1.9rem;
  inset-inline-end: 1.4rem;
  content: "";
  transform-origin: 75% 75%;
  box-shadow: 2px 2px;
  pointer-events: none;
}

.collapse-plus > .collapse-title:after {
  position: absolute;
  display: block;
  height: 0.5rem;
  width: 0.5rem;
  transition-property: all;
  transition-timing-function: cubic-bezier(0.4, 0, 0.2, 1);
  transition-timing-function: cubic-bezier(0, 0, 0.2, 1);
  transition-duration: 300ms;
  top: 0.9rem;
  inset-inline-end: 1.4rem;
  content: "+";
  pointer-events: none;
}

.collapse:not(.collapse-open):not(.collapse-close) > input[type="checkbox"],
.collapse:not(.collapse-open):not(.collapse-close) > input[type="radio"]:not(:checked),
.collapse:not(.collapse-open):not(.collapse-close) > .collapse-title {
  cursor: pointer;
}

.collapse:focus:not(.collapse-open):not(.collapse-close):not(.collapse[open]) > .collapse-title {
  cursor: unset;
}

.collapse-title {
  position: relative;
}

:where(.collapse > input[type="checkbox"]),
:where(.collapse > input[type="radio"]) {
  z-index: 1;
}

.collapse-title,
:where(.collapse > input[type="checkbox"]),
:where(.collapse > input[type="radio"]) {
  width: 100%;
  padding: 1rem;
  padding-inline-end: 3rem;
  min-height: 3.75rem;
  transition: background-color 0.2s ease-out;
}

.collapse[open] > :where(.collapse-content),
.collapse-open > :where(.collapse-content),
.collapse:focus:not(.collapse-close) > :where(.collapse-content),
.collapse:not(.collapse-close) > :where(input[type="checkbox"]:checked ~ .collapse-content),
.collapse:not(.collapse-close) > :where(input[type="radio"]:checked ~ .collapse-content) {
  padding-bottom: 1rem;
  transition: padding 0.2s ease-out,
    background-color 0.2s ease-out;
}

.collapse[open].collapse-arrow > .collapse-title:after,
.collapse-open.collapse-arrow > .collapse-title:after,
.collapse-arrow:focus:not(.collapse-close) > .collapse-title:after,
.collapse-arrow:not(.collapse-close) > input[type="checkbox"]:checked ~ .collapse-title:after,
.collapse-arrow:not(.collapse-close) > input[type="radio"]:checked ~ .collapse-title:after {
  --tw-translate-y: -50%;
  --tw-rotate: 225deg;
  transform: translate(var(--tw-translate-x), var(--tw-translate-y)) rotate(var(--tw-rotate)) skewX(var(--tw-skew-x)) skewY(var(--tw-skew-y)) scaleX(var(--tw-scale-x)) scaleY(var(--tw-scale-y));
}

.collapse[open].collapse-plus > .collapse-title:after,
.collapse-open.collapse-plus > .collapse-title:after,
.collapse-plus:focus:not(.collapse-close) > .collapse-title:after,
.collapse-plus:not(.collapse-close) > input[type="checkbox"]:checked ~ .collapse-title:after,
.collapse-plus:not(.collapse-close) > input[type="radio"]:checked ~ .collapse-title:after {
  content: "−";
}

.divider:not(:empty) {
  gap: 1rem;
}

.divider-accent:before,
  .divider-accent:after {
  --tw-bg-opacity: 1;
  background-color: var(--fallback-a,oklch(var(--a)/var(--tw-bg-opacity)));
}

.drawer-toggle:checked ~ .drawer-side > .drawer-overlay {
  background-color: #0006;
}

.drawer-toggle:focus-visible ~ .drawer-content label.drawer-button {
  outline-style: solid;
  outline-width: 2px;
  outline-offset: 2px;
}

.dropdown.dropdown-open .dropdown-content,
.dropdown:focus .dropdown-content,
.dropdown:focus-within .dropdown-content {
  --tw-scale-x: 1;
  --tw-scale-y: 1;
  transform: translate(var(--tw-translate-x), var(--tw-translate-y)) rotate(var(--tw-rotate)) skewX(var(--tw-skew-x)) skewY(var(--tw-skew-y)) scaleX(var(--tw-scale-x)) scaleY(var(--tw-scale-y));
}

.label-text {
  font-size: 0.875rem;
  line-height: 1.25rem;
  --tw-text-opacity: 1;
  color: var(--fallback-bc,oklch(var(--bc)/var(--tw-text-opacity)));
}

.label-text-alt {
  font-size: 0.75rem;
  line-height: 1rem;
  --tw-text-opacity: 1;
  color: var(--fallback-bc,oklch(var(--bc)/var(--tw-text-opacity)));
}

.input input {
  --tw-bg-opacity: 1;
  background-color: var(--fallback-p,oklch(var(--p)/var(--tw-bg-opacity)));
  background-color: transparent;
}

.input input:focus {
  outline: 2px solid transparent;
  outline-offset: 2px;
}

.input[list]::-webkit-calendar-picker-indicator {
  line-height: 1em;
}

.input-bordered {
  border-color: var(--fallback-bc,oklch(var(--bc)/0.2));
}

.input:focus,
  .input:focus-within {
  box-shadow: none;
  border-color: var(--fallback-bc,oklch(var(--bc)/0.2));
  outline-style: solid;
  outline-width: 2px;
  outline-offset: 2px;
  outline-color: var(--fallback-bc,oklch(var(--bc)/0.2));
}

.input-primary {
  --tw-border-opacity: 1;
  border-color: var(--fallback-p,oklch(var(--p)/var(--tw-border-opacity)));
}

.input-primary:focus,
    .input-primary:focus-within {
  --tw-border-opacity: 1;
  border-color: var(--fallback-p,oklch(var(--p)/var(--tw-border-opacity)));
  outline-color: var(--fallback-p,oklch(var(--p)/1));
}

.input:has(> input[disabled]),
  .input-disabled,
  .input:disabled,
  .input[disabled] {
  cursor: not-allowed;
  --tw-border-opacity: 1;
  border-color: var(--fallback-b2,oklch(var(--b2)/var(--tw-border-opacity)));
  --tw-bg-opacity: 1;
  background-color: var(--fallback-b2,oklch(var(--b2)/var(--tw-bg-opacity)));
  color: var(--fallback-bc,oklch(var(--bc)/0.4));
}

.input:has(> input[disabled])::-moz-placeholder, .input-disabled::-moz-placeholder, .input:disabled::-moz-placeholder, .input[disabled]::-moz-placeholder {
  color: var(--fallback-bc,oklch(var(--bc)/var(--tw-placeholder-opacity)));
  --tw-placeholder-opacity: 0.2;
}

.input:has(> input[disabled])::placeholder,
  .input-disabled::placeholder,
  .input:disabled::placeholder,
  .input[disabled]::placeholder {
  color: var(--fallback-bc,oklch(var(--bc)/var(--tw-placeholder-opacity)));
  --tw-placeholder-opacity: 0.2;
}

.input:has(> input[disabled]) > input[disabled] {
  cursor: not-allowed;
}

.input::-webkit-date-and-time-value {
  text-align: inherit;
}

.join > :where(*:not(:first-child)) {
  margin-top: 0px;
  margin-bottom: 0px;
  margin-inline-start: -1px;
}

.join > :where(*:not(:first-child)):is(.btn) {
  margin-inline-start: calc(var(--border-btn) * -1);
}

.join-item:focus {
  isolation: isolate;
}

.link:focus {
  outline: 2px solid transparent;
  outline-offset: 2px;
}

.link:focus-visible {
  outline: 2px solid currentColor;
  outline-offset: 2px;
}

.loading {
  pointer-events: none;
  display: inline-block;
  aspect-ratio: 1 / 1;
  width: 1.5rem;
  background-color: currentColor;
  -webkit-mask-size: 100%;
          mask-size: 100%;
  -webkit-mask-repeat: no-repeat;
          mask-repeat: no-repeat;
  -webkit-mask-position: center;
          mask-position: center;
  -webkit-mask-image: url("data:image/svg+xml,%3Csvg width='24' height='24' stroke='%23000' viewBox='0 0 24 24' xmlns='http://www.w3.org/2000/svg'%3E%3Cstyle%3E.spinner_V8m1%7Btransform-origin:center;animation:spinner_zKoa 2s linear infinite%7D.spinner_V8m1 circle%7Bstroke-linecap:round;animation:spinner_YpZS 1.5s ease-out infinite%7D%40keyframes spinner_zKoa%7B100%25%7Btransform:rotate(360deg)%7D%7D%40keyframes spinner_YpZS%7B0%25%7Bstroke-dasharray:0 150;stroke-dashoffset:0%7D47.5%25%7Bstroke-dasharray:42 150;stroke-dashoffset:-16%7D95%25%2C100%25%7Bstroke-dasharray:42 150;stroke-dashoffset:-59%7D%7D%3C%2Fstyle%3E%3Cg class='spinner_V8m1'%3E%3Ccircle cx='12' cy='12' r='9.5' fill='none' stroke-width='3'%3E%3C%2Fcircle%3E%3C%2Fg%3E%3C%2Fsvg%3E");
          mask-image: url("data:image/svg+xml,%3Csvg width='24' height='24' stroke='%23000' viewBox='0 0 24 24' xmlns='http://www.w3.org/2000/svg'%3E%3Cstyle%3E.spinner_V8m1%7Btransform-origin:center;animation:spinner_zKoa 2s linear infinite%7D.spinner_V8m1 circle%7Bstroke-linecap:round;animation:spinner_YpZS 1.5s ease-out infinite%7D%40keyframes spinner_zKoa%7B100%25%7Btransform:rotate(360deg)%7D%7D%40keyframes spinner_YpZS%7B0%25%7Bstroke-dasharray:0 150;stroke-dashoffset:0%7D47.5%25%7Bstroke-dasharray:42 150;stroke-dashoffset:-16%7D95%25%2C100%25%7Bstroke-dasharray:42 150;stroke-dashoffset:-59%7D%7D%3C%2Fstyle%3E%3Cg class='spinner_V8m1'%3E%3Ccircle cx='12' cy='12' r='9.5' fill='none' stroke-width='3'%3E%3C%2Fcircle%3E%3C%2Fg%3E%3C%2Fsvg%3E");
}

.loading-spinner {
  -webkit-mask-image: url("data:image/svg+xml,%3Csvg width='24' height='24' stroke='%23000' viewBox='0 0 24 24' xmlns='http://www.w3.org/2000/svg'%3E%3Cstyle%3E.spinner_V8m1%7Btransform-origin:center;animation:spinner_zKoa 2s linear infinite%7D.spinner_V8m1 circle%7Bstroke-linecap:round;animation:spinner_YpZS 1.5s ease-out infinite%7D%40keyframes spinner_zKoa%7B100%25%7Btransform:rotate(360deg)%7D%7D%40keyframes spinner_YpZS%7B0%25%7Bstroke-dasharray:0 150;stroke-dashoffset:0%7D47.5%25%7Bstroke-dasharray:42 150;stroke-dashoffset:-16%7D95%25%2C100%25%7Bstroke-dasharray:42 150;stroke-dashoffset:-59%7D%7D%3C%2Fstyle%3E%3Cg class='spinner_V8m1'%3E%3Ccircle cx='12' cy='12' r='9.5' fill='none' stroke-width='3'%3E%3C%2Fcircle%3E%3C%2Fg%3E%3C%2Fsvg%3E");
          mask-image: url("data:image/svg+xml,%3Csvg width='24' height='24' stroke='%23000' viewBox='0 0 24 24' xmlns='http://www.w3.org/2000/svg'%3E%3Cstyle%3E.spinner_V8m1%7Btransform-origin:center;animation:spinner_zKoa 2s linear infinite%7D.spinner_V8m1 circle%7Bstroke-linecap:round;animation:spinner_YpZS 1.5s ease-out infinite%7D%40keyframes spinner_zKoa%7B100%25%7Btransform:rotate(360deg)%7D%7D%40keyframes spinner_YpZS%7B0%25%7Bstroke-dasharray:0 150;stroke-dashoffset:0%7D47.5%25%7Bstroke-dasharray:42 150;stroke-dashoffset:-16%7D95%25%2C100%25%7Bstroke-dasharray:42 150;stroke-dashoffset:-59%7D%7D%3C%2Fstyle%3E%3Cg class='spinner_V8m1'%3E%3Ccircle cx='12' cy='12' r='9.5' fill='none' stroke-width='3'%3E%3C%2Fcircle%3E%3C%2Fg%3E%3C%2Fsvg%3E");
}

.loading-dots {
  -webkit-mask-image: url("data:image/svg+xml,%3Csvg width='24' height='24' viewBox='0 0 24 24' xmlns='http://www.w3.org/2000/svg'%3E%3Cstyle%3E.spinner_qM83%7Banimation:spinner_8HQG 1.05s infinite%7D.spinner_oXPr%7Banimation-delay:.1s%7D.spinner_ZTLf%7Banimation-delay:.2s%7D@keyframes spinner_8HQG%7B0%25,57.14%25%7Banimation-timing-function:cubic-bezier(0.33,.66,.66,1);transform:translate(0)%7D28.57%25%7Banimation-timing-function:cubic-bezier(0.33,0,.66,.33);transform:translateY(-6px)%7D100%25%7Btransform:translate(0)%7D%7D%3C/style%3E%3Ccircle class='spinner_qM83' cx='4' cy='12' r='3'/%3E%3Ccircle class='spinner_qM83 spinner_oXPr' cx='12' cy='12' r='3'/%3E%3Ccircle class='spinner_qM83 spinner_ZTLf' cx='20' cy='12' r='3'/%3E%3C/svg%3E");
          mask-image: url("data:image/svg+xml,%3Csvg width='24' height='24' viewBox='0 0 24 24' xmlns='http://www.w3.org/2000/svg'%3E%3Cstyle%3E.spinner_qM83%7Banimation:spinner_8HQG 1.05s infinite%7D.spinner_oXPr%7Banimation-delay:.1s%7D.spinner_ZTLf%7Banimation-delay:.2s%7D@keyframes spinner_8HQG%7B0%25,57.14%25%7Banimation-timing-function:cubic-bezier(0.33,.66,.66,1);transform:translate(0)%7D28.57%25%7Banimation-timing-function:cubic-bezier(0.33,0,.66,.33);transform:translateY(-6px)%7D100%25%7Btransform:translate(0)%7D%7D%3C/style%3E%3Ccircle class='spinner_qM83' cx='4' cy='12' r='3'/%3E%3Ccircle class='spinner_qM83 spinner_oXPr' cx='12' cy='12' r='3'/%3E%3Ccircle class='spinner_qM83 spinner_ZTLf' cx='20' cy='12' r='3'/%3E%3C/svg%3E");
}

.loading-md {
  width: 1.5rem;
}

.loading-lg {
  width: 2.5rem;
}

:where(.menu li:empty) {
  --tw-bg-opacity: 1;
  background-color: var(--fallback-bc,oklch(var(--bc)/var(--tw-bg-opacity)));
  opacity: 0.1;
  margin: 0.5rem 1rem;
  height: 1px;
}

.menu :where(li ul):before {
  position: absolute;
  bottom: 0.75rem;
  inset-inline-start: 0px;
  top: 0.75rem;
  width: 1px;
  --tw-bg-opacity: 1;
  background-color: var(--fallback-bc,oklch(var(--bc)/var(--tw-bg-opacity)));
  opacity: 0.1;
  content: "";
}

.menu :where(li:not(.menu-title) > *:not(ul, details, .menu-title, .btn)),
.menu :where(li:not(.menu-title) > details > summary:not(.menu-title)) {
  border-radius: var(--rounded-btn, 0.5rem);
  padding-left: 1rem;
  padding-right: 1rem;
  padding-top: 0.5rem;
  padding-bottom: 0.5rem;
  text-align: start;
  transition-property: color, background-color, border-color, text-decoration-color, fill, stroke, opacity, box-shadow, transform, filter, -webkit-backdrop-filter;
  transition-property: color, background-color, border-color, text-decoration-color, fill, stroke, opacity, box-shadow, transform, filter, backdrop-filter;
  transition-property: color, background-color, border-color, text-decoration-color, fill, stroke, opacity, box-shadow, transform, filter, backdrop-filter, -webkit-backdrop-filter;
  transition-timing-function: cubic-bezier(0.4, 0, 0.2, 1);
  transition-timing-function: cubic-bezier(0, 0, 0.2, 1);
  transition-duration: 200ms;
  text-wrap: balance;
}

:where(.menu li:not(.menu-title, .disabled) > *:not(ul, details, .menu-title)):not(summary, .active, .btn).focus, :where(.menu li:not(.menu-title, .disabled) > *:not(ul, details, .menu-title)):not(summary, .active, .btn):focus, :where(.menu li:not(.menu-title, .disabled) > *:not(ul, details, .menu-title)):is(summary):not(.active, .btn):focus-visible, :where(.menu li:not(.menu-title, .disabled) > details > summary:not(.menu-title)):not(summary, .active, .btn).focus, :where(.menu li:not(.menu-title, .disabled) > details > summary:not(.menu-title)):not(summary, .active, .btn):focus, :where(.menu li:not(.menu-title, .disabled) > details > summary:not(.menu-title)):is(summary):not(.active, .btn):focus-visible {
  cursor: pointer;
  background-color: var(--fallback-bc,oklch(var(--bc)/0.1));
  --tw-text-opacity: 1;
  color: var(--fallback-bc,oklch(var(--bc)/var(--tw-text-opacity)));
  outline: 2px solid transparent;
  outline-offset: 2px;
}

.menu li > *:not(ul, .menu-title, details, .btn):active,
.menu li > *:not(ul, .menu-title, details, .btn).active,
.menu li > details > summary:active {
  --tw-bg-opacity: 1;
  background-color: var(--fallback-n,oklch(var(--n)/var(--tw-bg-opacity)));
  --tw-text-opacity: 1;
  color: var(--fallback-nc,oklch(var(--nc)/var(--tw-text-opacity)));
}

.menu :where(li > details > summary)::-webkit-details-marker {
  display: none;
}

.menu :where(li > details > summary):after,
.menu :where(li > .menu-dropdown-toggle):after {
  justify-self: end;
  display: block;
  margin-top: -0.5rem;
  height: 0.5rem;
  width: 0.5rem;
  transform: rotate(45deg);
  transition-property: transform, margin-top;
  transition-duration: 0.3s;
  transition-timing-function: cubic-bezier(0.4, 0, 0.2, 1);
  content: "";
  transform-origin: 75% 75%;
  box-shadow: 2px 2px;
  pointer-events: none;
}

.menu :where(li > details[open] > summary):after,
.menu :where(li > .menu-dropdown-toggle.menu-dropdown-show):after {
  transform: rotate(225deg);
  margin-top: 0;
}

.menu-title {
  padding-left: 1rem;
  padding-right: 1rem;
  padding-top: 0.5rem;
  padding-bottom: 0.5rem;
  font-size: 0.875rem;
  line-height: 1.25rem;
  font-weight: 700;
  color: var(--fallback-bc,oklch(var(--bc)/0.4));
}

.mockup-code:before {
  content: "";
  margin-bottom: 1rem;
  display: block;
  height: 0.75rem;
  width: 0.75rem;
  border-radius: 9999px;
  opacity: 0.3;
  box-shadow: 1.4em 0,
        2.8em 0,
        4.2em 0;
}

.mockup-code pre {
  padding-right: 1.25rem;
}

.mockup-code pre:before {
  content: "";
  margin-right: 2ch;
}

.mockup-phone {
  display: inline-block;
  border: 4px solid #444;
  border-radius: 50px;
  background-color: #000;
  padding: 10px;
  margin: 0 auto;
  overflow: hidden;
}

.mockup-phone .camera {
  position: relative;
  top: 0px;
  left: 0px;
  background: #000;
  height: 25px;
  width: 150px;
  margin: 0 auto;
  border-bottom-left-radius: 17px;
  border-bottom-right-radius: 17px;
  z-index: 11;
}

.mockup-phone .camera:before {
  content: "";
  position: absolute;
  top: 35%;
  left: 50%;
  width: 50px;
  height: 4px;
  border-radius: 5px;
  background-color: #0c0b0e;
  transform: translate(-50%, -50%);
}

.mockup-phone .camera:after {
  content: "";
  position: absolute;
  top: 20%;
  left: 70%;
  width: 8px;
  height: 8px;
  border-radius: 5px;
  background-color: #0f0b25;
}

.mockup-phone .display {
  overflow: hidden;
  border-radius: 40px;
  margin-top: -25px;
}

.mockup-browser .mockup-browser-toolbar .input {
  position: relative;
  margin-left: auto;
  margin-right: auto;
  display: block;
  height: 1.75rem;
  width: 24rem;
  overflow: hidden;
  text-overflow: ellipsis;
  white-space: nowrap;
  --tw-bg-opacity: 1;
  background-color: var(--fallback-b2,oklch(var(--b2)/var(--tw-bg-opacity)));
  padding-left: 2rem;
  direction: ltr;
}

.mockup-browser .mockup-browser-toolbar .input:before {
  content: "";
  position: absolute;
  left: 0.5rem;
  top: 50%;
  aspect-ratio: 1 / 1;
  height: 0.75rem;
  --tw-translate-y: -50%;
  transform: translate(var(--tw-translate-x), var(--tw-translate-y)) rotate(var(--tw-rotate)) skewX(var(--tw-skew-x)) skewY(var(--tw-skew-y)) scaleX(var(--tw-scale-x)) scaleY(var(--tw-scale-y));
  border-radius: 9999px;
  border-width: 2px;
  border-color: currentColor;
  opacity: 0.6;
}

.mockup-browser .mockup-browser-toolbar .input:after {
  content: "";
  position: absolute;
  left: 1.25rem;
  top: 50%;
  height: 0.5rem;
  --tw-translate-y: 25%;
  --tw-rotate: -45deg;
  transform: translate(var(--tw-translate-x), var(--tw-translate-y)) rotate(var(--tw-rotate)) skewX(var(--tw-skew-x)) skewY(var(--tw-skew-y)) scaleX(var(--tw-scale-x)) scaleY(var(--tw-scale-y));
  border-radius: 9999px;
  border-width: 1px;
  border-color: currentColor;
  opacity: 0.6;
}

.modal:not(dialog:not(.modal-open)),
  .modal::backdrop {
  background-color: #0006;
  animation: modal-pop 0.2s ease-out;
}

.modal-open .modal-box,
.modal-toggle:checked + .modal .modal-box,
.modal:target .modal-box,
.modal[open] .modal-box {
  --tw-translate-y: 0px;
  --tw-scale-x: 1;
  --tw-scale-y: 1;
  transform: translate(var(--tw-translate-x), var(--tw-translate-y)) rotate(var(--tw-rotate)) skewX(var(--tw-skew-x)) skewY(var(--tw-skew-y)) scaleX(var(--tw-scale-x)) scaleY(var(--tw-scale-y));
}

.modal-action > :not([hidden]) ~ :not([hidden]) {
  --tw-space-x-reverse: 0;
  margin-right: calc(0.5rem * var(--tw-space-x-reverse));
  margin-left: calc(0.5rem * calc(1 - var(--tw-space-x-reverse)));
}

@keyframes modal-pop {
  0% {
    opacity: 0;
  }
}

.progress::-moz-progress-bar {
  border-radius: var(--rounded-box, 1rem);
  --tw-bg-opacity: 1;
  background-color: var(--fallback-bc,oklch(var(--bc)/var(--tw-bg-opacity)));
}

.progress-accent::-moz-progress-bar {
  border-radius: var(--rounded-box, 1rem);
  --tw-bg-opacity: 1;
  background-color: var(--fallback-a,oklch(var(--a)/var(--tw-bg-opacity)));
}

.progress-info::-moz-progress-bar {
  border-radius: var(--rounded-box, 1rem);
  --tw-bg-opacity: 1;
  background-color: var(--fallback-in,oklch(var(--in)/var(--tw-bg-opacity)));
}

.progress-success::-moz-progress-bar {
  border-radius: var(--rounded-box, 1rem);
  --tw-bg-opacity: 1;
  background-color: var(--fallback-su,oklch(var(--su)/var(--tw-bg-opacity)));
}

.progress:indeterminate {
  --progress-color: var(--fallback-bc,oklch(var(--bc)/1));
  background-image: repeating-linear-gradient(
    90deg,
    var(--progress-color) -1%,
    var(--progress-color) 10%,
    transparent 10%,
    transparent 90%
  );
  background-size: 200%;
  background-position-x: 15%;
  animation: progress-loading 5s ease-in-out infinite;
}

.progress-accent:indeterminate {
  --progress-color: var(--fallback-a,oklch(var(--a)/1));
}

.progress-info:indeterminate {
  --progress-color: var(--fallback-in,oklch(var(--in)/1));
}

.progress-success:indeterminate {
  --progress-color: var(--fallback-su,oklch(var(--su)/1));
}

.progress::-webkit-progress-bar {
  border-radius: var(--rounded-box, 1rem);
  background-color: transparent;
}

.progress::-webkit-progress-value {
  border-radius: var(--rounded-box, 1rem);
  --tw-bg-opacity: 1;
  background-color: var(--fallback-bc,oklch(var(--bc)/var(--tw-bg-opacity)));
}

.progress-accent::-webkit-progress-value {
  --tw-bg-opacity: 1;
  background-color: var(--fallback-a,oklch(var(--a)/var(--tw-bg-opacity)));
}

.progress-info::-webkit-progress-value {
  --tw-bg-opacity: 1;
  background-color: var(--fallback-in,oklch(var(--in)/var(--tw-bg-opacity)));
}

.progress-success::-webkit-progress-value {
  --tw-bg-opacity: 1;
  background-color: var(--fallback-su,oklch(var(--su)/var(--tw-bg-opacity)));
}

.progress:indeterminate::-moz-progress-bar {
  background-color: transparent;
  background-image: repeating-linear-gradient(
    90deg,
    var(--progress-color) -1%,
    var(--progress-color) 10%,
    transparent 10%,
    transparent 90%
  );
  background-size: 200%;
  background-position-x: 15%;
  animation: progress-loading 5s ease-in-out infinite;
}

@keyframes progress-loading {
  50% {
    background-position-x: -115%;
  }
}

.radio:focus {
  box-shadow: none;
}

.radio:focus-visible {
  outline-style: solid;
  outline-width: 2px;
  outline-offset: 2px;
  outline-color: var(--fallback-bc,oklch(var(--bc)/1));
}

.radio:checked,
  .radio[aria-checked="true"] {
  --tw-bg-opacity: 1;
  background-color: var(--fallback-bc,oklch(var(--bc)/var(--tw-bg-opacity)));
  background-image: none;
  animation: radiomark var(--animation-input, 0.2s) ease-out;
  box-shadow: 0 0 0 4px var(--fallback-b1,oklch(var(--b1)/1)) inset,
      0 0 0 4px var(--fallback-b1,oklch(var(--b1)/1)) inset;
}

.radio-primary {
  --chkbg: var(--p);
  --tw-border-opacity: 1;
  border-color: var(--fallback-p,oklch(var(--p)/var(--tw-border-opacity)));
}

.radio-primary:focus-visible {
  outline-color: var(--fallback-p,oklch(var(--p)/1));
}

.radio-primary:checked,
    .radio-primary[aria-checked="true"] {
  --tw-border-opacity: 1;
  border-color: var(--fallback-p,oklch(var(--p)/var(--tw-border-opacity)));
  --tw-bg-opacity: 1;
  background-color: var(--fallback-p,oklch(var(--p)/var(--tw-bg-opacity)));
  --tw-text-opacity: 1;
  color: var(--fallback-pc,oklch(var(--pc)/var(--tw-text-opacity)));
}

.radio:disabled {
  cursor: not-allowed;
  opacity: 0.2;
}

@keyframes radiomark {
  0% {
    box-shadow: 0 0 0 12px var(--fallback-b1,oklch(var(--b1)/1)) inset,
      0 0 0 12px var(--fallback-b1,oklch(var(--b1)/1)) inset;
  }

  50% {
    box-shadow: 0 0 0 3px var(--fallback-b1,oklch(var(--b1)/1)) inset,
      0 0 0 3px var(--fallback-b1,oklch(var(--b1)/1)) inset;
  }

  100% {
    box-shadow: 0 0 0 4px var(--fallback-b1,oklch(var(--b1)/1)) inset,
      0 0 0 4px var(--fallback-b1,oklch(var(--b1)/1)) inset;
  }
}

.range:focus-visible::-webkit-slider-thumb {
  --focus-shadow: 0 0 0 6px var(--fallback-b1,oklch(var(--b1)/1)) inset, 0 0 0 2rem var(--range-shdw) inset;
}

.range:focus-visible::-moz-range-thumb {
  --focus-shadow: 0 0 0 6px var(--fallback-b1,oklch(var(--b1)/1)) inset, 0 0 0 2rem var(--range-shdw) inset;
}

.range::-webkit-slider-runnable-track {
  height: 0.5rem;
  width: 100%;
  border-radius: var(--rounded-box, 1rem);
  background-color: var(--fallback-bc,oklch(var(--bc)/0.1));
}

.range::-moz-range-track {
  height: 0.5rem;
  width: 100%;
  border-radius: var(--rounded-box, 1rem);
  background-color: var(--fallback-bc,oklch(var(--bc)/0.1));
}

.range::-webkit-slider-thumb {
  position: relative;
  height: 1.5rem;
  width: 1.5rem;
  border-radius: var(--rounded-box, 1rem);
  border-style: none;
  --tw-bg-opacity: 1;
  background-color: var(--fallback-b1,oklch(var(--b1)/var(--tw-bg-opacity)));
  appearance: none;
  -webkit-appearance: none;
  top: 50%;
  color: var(--range-shdw);
  transform: translateY(-50%);
  --filler-size: 100rem;
  --filler-offset: 0.6rem;
  box-shadow: 0 0 0 3px var(--range-shdw) inset,
      var(--focus-shadow, 0 0),
      calc(var(--filler-size) * -1 - var(--filler-offset)) 0 0 var(--filler-size);
}

.range::-moz-range-thumb {
  position: relative;
  height: 1.5rem;
  width: 1.5rem;
  border-radius: var(--rounded-box, 1rem);
  border-style: none;
  --tw-bg-opacity: 1;
  background-color: var(--fallback-b1,oklch(var(--b1)/var(--tw-bg-opacity)));
  top: 50%;
  color: var(--range-shdw);
  --filler-size: 100rem;
  --filler-offset: 0.5rem;
  box-shadow: 0 0 0 3px var(--range-shdw) inset,
      var(--focus-shadow, 0 0),
      calc(var(--filler-size) * -1 - var(--filler-offset)) 0 0 var(--filler-size);
}

@keyframes rating-pop {
  0% {
    transform: translateY(-0.125em);
  }

  40% {
    transform: translateY(-0.125em);
  }

  100% {
    transform: translateY(0);
  }
}

.select-bordered {
  border-color: var(--fallback-bc,oklch(var(--bc)/0.2));
}

.select:focus {
  box-shadow: none;
  border-color: var(--fallback-bc,oklch(var(--bc)/0.2));
  outline-style: solid;
  outline-width: 2px;
  outline-offset: 2px;
  outline-color: var(--fallback-bc,oklch(var(--bc)/0.2));
}

.select-disabled,
  .select:disabled,
  .select[disabled] {
  cursor: not-allowed;
  --tw-border-opacity: 1;
  border-color: var(--fallback-b2,oklch(var(--b2)/var(--tw-border-opacity)));
  --tw-bg-opacity: 1;
  background-color: var(--fallback-b2,oklch(var(--b2)/var(--tw-bg-opacity)));
  color: var(--fallback-bc,oklch(var(--bc)/0.4));
}

.select-disabled::-moz-placeholder, .select:disabled::-moz-placeholder, .select[disabled]::-moz-placeholder {
  color: var(--fallback-bc,oklch(var(--bc)/var(--tw-placeholder-opacity)));
  --tw-placeholder-opacity: 0.2;
}

.select-disabled::placeholder,
  .select:disabled::placeholder,
  .select[disabled]::placeholder {
  color: var(--fallback-bc,oklch(var(--bc)/var(--tw-placeholder-opacity)));
  --tw-placeholder-opacity: 0.2;
}

.select-multiple,
  .select[multiple],
  .select[size].select:not([size="1"]) {
  background-image: none;
  padding-right: 1rem;
}

[dir="rtl"] .select {
  background-position: calc(0% + 12px) calc(1px + 50%),
    calc(0% + 16px) calc(1px + 50%);
}

@keyframes skeleton {
  from {
    background-position: 150%;
  }

  to {
    background-position: -50%;
  }
}

:where(.stats) > :not([hidden]) ~ :not([hidden]) {
  --tw-divide-x-reverse: 0;
  border-right-width: calc(1px * var(--tw-divide-x-reverse));
  border-left-width: calc(1px * calc(1 - var(--tw-divide-x-reverse)));
  --tw-divide-y-reverse: 0;
  border-top-width: calc(0px * calc(1 - var(--tw-divide-y-reverse)));
  border-bottom-width: calc(0px * var(--tw-divide-y-reverse));
}

:is([dir="rtl"] .stats > :not([hidden]) ~ :not([hidden])) {
  --tw-divide-x-reverse: 1;
}

.steps .step:before {
  top: 0px;
  grid-column-start: 1;
  grid-row-start: 1;
  height: 0.5rem;
  width: 100%;
  transform: translate(var(--tw-translate-x), var(--tw-translate-y)) rotate(var(--tw-rotate)) skewX(var(--tw-skew-x)) skewY(var(--tw-skew-y)) scaleX(var(--tw-scale-x)) scaleY(var(--tw-scale-y));
  --tw-bg-opacity: 1;
  background-color: var(--fallback-b3,oklch(var(--b3)/var(--tw-bg-opacity)));
  --tw-text-opacity: 1;
  color: var(--fallback-bc,oklch(var(--bc)/var(--tw-text-opacity)));
  content: "";
  margin-inline-start: -100%;
}

.steps .step:after {
  content: counter(step);
  counter-increment: step;
  z-index: 1;
  position: relative;
  grid-column-start: 1;
  grid-row-start: 1;
  display: grid;
  height: 2rem;
  width: 2rem;
  place-items: center;
  place-self: center;
  border-radius: 9999px;
  --tw-bg-opacity: 1;
  background-color: var(--fallback-b3,oklch(var(--b3)/var(--tw-bg-opacity)));
  --tw-text-opacity: 1;
  color: var(--fallback-bc,oklch(var(--bc)/var(--tw-text-opacity)));
}

.steps .step:first-child:before {
  content: none;
}

.steps .step[data-content]:after {
  content: attr(data-content);
}

.steps .step-neutral + .step-neutral:before,
  .steps .step-neutral:after {
  --tw-bg-opacity: 1;
  background-color: var(--fallback-n,oklch(var(--n)/var(--tw-bg-opacity)));
  --tw-text-opacity: 1;
  color: var(--fallback-nc,oklch(var(--nc)/var(--tw-text-opacity)));
}

.steps .step-primary + .step-primary:before,
  .steps .step-primary:after {
  --tw-bg-opacity: 1;
  background-color: var(--fallback-p,oklch(var(--p)/var(--tw-bg-opacity)));
  --tw-text-opacity: 1;
  color: var(--fallback-pc,oklch(var(--pc)/var(--tw-text-opacity)));
}

.steps .step-secondary + .step-secondary:before,
  .steps .step-secondary:after {
  --tw-bg-opacity: 1;
  background-color: var(--fallback-s,oklch(var(--s)/var(--tw-bg-opacity)));
  --tw-text-opacity: 1;
  color: var(--fallback-sc,oklch(var(--sc)/var(--tw-text-opacity)));
}

.steps .step-accent + .step-accent:before,
  .steps .step-accent:after {
  --tw-bg-opacity: 1;
  background-color: var(--fallback-a,oklch(var(--a)/var(--tw-bg-opacity)));
  --tw-text-opacity: 1;
  color: var(--fallback-ac,oklch(var(--ac)/var(--tw-text-opacity)));
}

.steps .step-info + .step-info:before {
  --tw-bg-opacity: 1;
  background-color: var(--fallback-in,oklch(var(--in)/var(--tw-bg-opacity)));
}

.steps .step-info:after {
  --tw-bg-opacity: 1;
  background-color: var(--fallback-in,oklch(var(--in)/var(--tw-bg-opacity)));
  --tw-text-opacity: 1;
  color: var(--fallback-inc,oklch(var(--inc)/var(--tw-text-opacity)));
}

.steps .step-success + .step-success:before {
  --tw-bg-opacity: 1;
  background-color: var(--fallback-su,oklch(var(--su)/var(--tw-bg-opacity)));
}

.steps .step-success:after {
  --tw-bg-opacity: 1;
  background-color: var(--fallback-su,oklch(var(--su)/var(--tw-bg-opacity)));
  --tw-text-opacity: 1;
  color: var(--fallback-suc,oklch(var(--suc)/var(--tw-text-opacity)));
}

.steps .step-warning + .step-warning:before {
  --tw-bg-opacity: 1;
  background-color: var(--fallback-wa,oklch(var(--wa)/var(--tw-bg-opacity)));
}

.steps .step-warning:after {
  --tw-bg-opacity: 1;
  background-color: var(--fallback-wa,oklch(var(--wa)/var(--tw-bg-opacity)));
  --tw-text-opacity: 1;
  color: var(--fallback-wac,oklch(var(--wac)/var(--tw-text-opacity)));
}

.steps .step-error + .step-error:before {
  --tw-bg-opacity: 1;
  background-color: var(--fallback-er,oklch(var(--er)/var(--tw-bg-opacity)));
}

.steps .step-error:after {
  --tw-bg-opacity: 1;
  background-color: var(--fallback-er,oklch(var(--er)/var(--tw-bg-opacity)));
  --tw-text-opacity: 1;
  color: var(--fallback-erc,oklch(var(--erc)/var(--tw-text-opacity)));
}

.tabs-lifted > .tab:focus-visible {
  border-end-end-radius: 0;
  border-end-start-radius: 0;
}

.tab:is(.tab-active, [aria-selected="true"]):not(.tab-disabled):not([disabled]), .tab:is(input:checked) {
  border-color: var(--fallback-bc,oklch(var(--bc)/var(--tw-border-opacity)));
  --tw-border-opacity: 1;
  --tw-text-opacity: 1;
}

.tab:focus {
  outline: 2px solid transparent;
  outline-offset: 2px;
}

.tab:focus-visible {
  outline: 2px solid currentColor;
  outline-offset: -5px;
}

.tab-disabled,
  .tab[disabled] {
  cursor: not-allowed;
  color: var(--fallback-bc,oklch(var(--bc)/var(--tw-text-opacity)));
  --tw-text-opacity: 0.2;
}

.tabs-bordered > .tab {
  border-color: var(--fallback-bc,oklch(var(--bc)/var(--tw-border-opacity)));
  --tw-border-opacity: 0.2;
  border-style: solid;
  border-bottom-width: calc(var(--tab-border, 1px) + 1px);
}

.tabs-lifted > .tab {
  border: var(--tab-border, 1px) solid transparent;
  border-width: 0 0 var(--tab-border, 1px) 0;
  border-start-start-radius: var(--tab-radius, 0.5rem);
  border-start-end-radius: var(--tab-radius, 0.5rem);
  border-bottom-color: var(--tab-border-color);
  padding-inline-start: var(--tab-padding, 1rem);
  padding-inline-end: var(--tab-padding, 1rem);
  padding-top: var(--tab-border, 1px);
}

.tabs-lifted > .tab:is(.tab-active, [aria-selected="true"]):not(.tab-disabled):not([disabled]), .tabs-lifted > .tab:is(input:checked) {
  background-color: var(--tab-bg);
  border-width: var(--tab-border, 1px) var(--tab-border, 1px) 0 var(--tab-border, 1px);
  border-inline-start-color: var(--tab-border-color);
  border-inline-end-color: var(--tab-border-color);
  border-top-color: var(--tab-border-color);
  padding-inline-start: calc(var(--tab-padding, 1rem) - var(--tab-border, 1px));
  padding-inline-end: calc(var(--tab-padding, 1rem) - var(--tab-border, 1px));
  padding-bottom: var(--tab-border, 1px);
  padding-top: 0;
}

.tabs-lifted > .tab:is(.tab-active, [aria-selected="true"]):not(.tab-disabled):not([disabled]):before, .tabs-lifted > .tab:is(input:checked):before {
  z-index: 1;
  content: "";
  display: block;
  position: absolute;
  width: calc(100% + var(--tab-radius, 0.5rem) * 2);
  height: var(--tab-radius, 0.5rem);
  bottom: 0;
  background-size: var(--tab-radius, 0.5rem);
  background-position: top left,
        top right;
  background-repeat: no-repeat;
  --tab-grad: calc(69% - var(--tab-border, 1px));
  --radius-start: radial-gradient(
        circle at top left,
        transparent var(--tab-grad),
        var(--tab-border-color) calc(var(--tab-grad) + 0.25px),
        var(--tab-border-color) calc(var(--tab-grad) + var(--tab-border, 1px)),
        var(--tab-bg) calc(var(--tab-grad) + var(--tab-border, 1px) + 0.25px)
      );
  --radius-end: radial-gradient(
        circle at top right,
        transparent var(--tab-grad),
        var(--tab-border-color) calc(var(--tab-grad) + 0.25px),
        var(--tab-border-color) calc(var(--tab-grad) + var(--tab-border, 1px)),
        var(--tab-bg) calc(var(--tab-grad) + var(--tab-border, 1px) + 0.25px)
      );
  background-image: var(--radius-start), var(--radius-end);
}

.tabs-lifted > .tab:is(.tab-active, [aria-selected="true"]):not(.tab-disabled):not([disabled]):first-child:before, .tabs-lifted > .tab:is(input:checked):first-child:before {
  background-image: var(--radius-end);
  background-position: top right;
}

[dir="rtl"] .tabs-lifted > .tab:is(.tab-active, [aria-selected="true"]):not(.tab-disabled):not([disabled]):first-child:before, [dir="rtl"] .tabs-lifted > .tab:is(input:checked):first-child:before {
  background-image: var(--radius-start);
  background-position: top left;
}

.tabs-lifted > .tab:is(.tab-active, [aria-selected="true"]):not(.tab-disabled):not([disabled]):last-child:before, .tabs-lifted > .tab:is(input:checked):last-child:before {
  background-image: var(--radius-start);
  background-position: top left;
}

[dir="rtl"] .tabs-lifted > .tab:is(.tab-active, [aria-selected="true"]):not(.tab-disabled):not([disabled]):last-child:before, [dir="rtl"] .tabs-lifted > .tab:is(input:checked):last-child:before {
  background-image: var(--radius-end);
  background-position: top right;
}

.tabs-lifted
  > :is(.tab-active, [aria-selected="true"]):not(.tab-disabled):not([disabled])
  + .tabs-lifted
  :is(.tab-active, [aria-selected="true"]):not(.tab-disabled):not([disabled]):before, .tabs-lifted > .tab:is(input:checked) + .tabs-lifted .tab:is(input:checked):before {
  background-image: var(--radius-end);
  background-position: top right;
}

.tabs-boxed {
  border-radius: var(--rounded-btn, 0.5rem);
  --tw-bg-opacity: 1;
  background-color: var(--fallback-b2,oklch(var(--b2)/var(--tw-bg-opacity)));
  padding: 0.25rem;
}

.tabs-boxed .tab {
  border-radius: var(--rounded-btn, 0.5rem);
}

.tabs-boxed :is(.tab-active, [aria-selected="true"]):not(.tab-disabled):not([disabled]), .tabs-boxed :is(input:checked) {
  --tw-bg-opacity: 1;
  background-color: var(--fallback-p,oklch(var(--p)/var(--tw-bg-opacity)));
  --tw-text-opacity: 1;
  color: var(--fallback-pc,oklch(var(--pc)/var(--tw-text-opacity)));
}

.table:where([dir="rtl"], [dir="rtl"] *) {
  text-align: right;
}

.table :where(th, td) {
  padding-left: 1rem;
  padding-right: 1rem;
  padding-top: 0.75rem;
  padding-bottom: 0.75rem;
  vertical-align: middle;
}

.table tr.active,
  .table tr.active:nth-child(even),
  .table-zebra tbody tr:nth-child(even) {
  --tw-bg-opacity: 1;
  background-color: var(--fallback-b2,oklch(var(--b2)/var(--tw-bg-opacity)));
}

.table-zebra tr.active,
    .table-zebra tr.active:nth-child(even),
    .table-zebra-zebra tbody tr:nth-child(even) {
  --tw-bg-opacity: 1;
  background-color: var(--fallback-b3,oklch(var(--b3)/var(--tw-bg-opacity)));
}

.table :where(thead tr, tbody tr:not(:last-child), tbody tr:first-child:last-child) {
  border-bottom-width: 1px;
  --tw-border-opacity: 1;
  border-bottom-color: var(--fallback-b2,oklch(var(--b2)/var(--tw-border-opacity)));
}

.table :where(thead, tfoot) {
  white-space: nowrap;
  font-size: 0.75rem;
  line-height: 1rem;
  font-weight: 700;
  color: var(--fallback-bc,oklch(var(--bc)/0.6));
}

.table :where(tfoot) {
  border-top-width: 1px;
  --tw-border-opacity: 1;
  border-top-color: var(--fallback-b2,oklch(var(--b2)/var(--tw-border-opacity)));
}

.textarea-bordered {
  border-color: var(--fallback-bc,oklch(var(--bc)/0.2));
}

.textarea:focus {
  box-shadow: none;
  border-color: var(--fallback-bc,oklch(var(--bc)/0.2));
  outline-style: solid;
  outline-width: 2px;
  outline-offset: 2px;
  outline-color: var(--fallback-bc,oklch(var(--bc)/0.2));
}

.textarea-disabled,
  .textarea:disabled,
  .textarea[disabled] {
  cursor: not-allowed;
  --tw-border-opacity: 1;
  border-color: var(--fallback-b2,oklch(var(--b2)/var(--tw-border-opacity)));
  --tw-bg-opacity: 1;
  background-color: var(--fallback-b2,oklch(var(--b2)/var(--tw-bg-opacity)));
  color: var(--fallback-bc,oklch(var(--bc)/0.4));
}

.textarea-disabled::-moz-placeholder, .textarea:disabled::-moz-placeholder, .textarea[disabled]::-moz-placeholder {
  color: var(--fallback-bc,oklch(var(--bc)/var(--tw-placeholder-opacity)));
  --tw-placeholder-opacity: 0.2;
}

.textarea-disabled::placeholder,
  .textarea:disabled::placeholder,
  .textarea[disabled]::placeholder {
  color: var(--fallback-bc,oklch(var(--bc)/var(--tw-placeholder-opacity)));
  --tw-placeholder-opacity: 0.2;
}

.toast > * {
  animation: toast-pop 0.25s ease-out;
}

@keyframes toast-pop {
  0% {
    transform: scale(0.9);
    opacity: 0;
  }

  100% {
    transform: scale(1);
    opacity: 1;
  }
}

[dir="rtl"] .toggle {
  --handleoffsetcalculator: calc(var(--handleoffset) * 1);
}

.toggle:focus-visible {
  outline-style: solid;
  outline-width: 2px;
  outline-offset: 2px;
  outline-color: var(--fallback-bc,oklch(var(--bc)/0.2));
}

.toggle:hover {
  background-color: currentColor;
}

.toggle:checked,
  .toggle[aria-checked="true"] {
  background-image: none;
  --handleoffsetcalculator: var(--handleoffset);
  --tw-text-opacity: 1;
  color: var(--fallback-bc,oklch(var(--bc)/var(--tw-text-opacity)));
}

[dir="rtl"] .toggle:checked, [dir="rtl"] .toggle[aria-checked="true"] {
  --handleoffsetcalculator: calc(var(--handleoffset) * -1);
}

.toggle:indeterminate {
  --tw-text-opacity: 1;
  color: var(--fallback-bc,oklch(var(--bc)/var(--tw-text-opacity)));
  box-shadow: calc(var(--handleoffset) / 2) 0 0 2px var(--tglbg) inset,
      calc(var(--handleoffset) / -2) 0 0 2px var(--tglbg) inset,
      0 0 0 2px var(--tglbg) inset;
}

[dir="rtl"] .toggle:indeterminate {
  box-shadow: calc(var(--handleoffset) / 2) 0 0 2px var(--tglbg) inset,
        calc(var(--handleoffset) / -2) 0 0 2px var(--tglbg) inset,
        0 0 0 2px var(--tglbg) inset;
}

.toggle-primary:focus-visible {
  outline-color: var(--fallback-p,oklch(var(--p)/1));
}

.toggle-primary:checked,
    .toggle-primary[aria-checked="true"] {
  border-color: var(--fallback-p,oklch(var(--p)/var(--tw-border-opacity)));
  --tw-border-opacity: 0.1;
  --tw-bg-opacity: 1;
  background-color: var(--fallback-p,oklch(var(--p)/var(--tw-bg-opacity)));
  --tw-text-opacity: 1;
  color: var(--fallback-pc,oklch(var(--pc)/var(--tw-text-opacity)));
}

.toggle:disabled {
  cursor: not-allowed;
  --tw-border-opacity: 1;
  border-color: var(--fallback-bc,oklch(var(--bc)/var(--tw-border-opacity)));
  background-color: transparent;
  opacity: 0.3;
  --togglehandleborder: 0 0 0 3px var(--fallback-bc,oklch(var(--bc)/1)) inset,
      var(--handleoffsetcalculator) 0 0 3px var(--fallback-bc,oklch(var(--bc)/1)) inset;
}

:root .prose {
  --tw-prose-body: var(--fallback-bc,oklch(var(--bc)/0.8));
  --tw-prose-headings: var(--fallback-bc,oklch(var(--bc)/1));
  --tw-prose-lead: var(--fallback-bc,oklch(var(--bc)/1));
  --tw-prose-links: var(--fallback-bc,oklch(var(--bc)/1));
  --tw-prose-bold: var(--fallback-bc,oklch(var(--bc)/1));
  --tw-prose-counters: var(--fallback-bc,oklch(var(--bc)/1));
  --tw-prose-bullets: var(--fallback-bc,oklch(var(--bc)/0.5));
  --tw-prose-hr: var(--fallback-bc,oklch(var(--bc)/0.2));
  --tw-prose-quotes: var(--fallback-bc,oklch(var(--bc)/1));
  --tw-prose-quote-borders: var(--fallback-bc,oklch(var(--bc)/0.2));
  --tw-prose-captions: var(--fallback-bc,oklch(var(--bc)/0.5));
  --tw-prose-code: var(--fallback-bc,oklch(var(--bc)/1));
  --tw-prose-pre-code: var(--fallback-nc,oklch(var(--nc)/1));
  --tw-prose-pre-bg: var(--fallback-n,oklch(var(--n)/1));
  --tw-prose-th-borders: var(--fallback-bc,oklch(var(--bc)/0.5));
  --tw-prose-td-borders: var(--fallback-bc,oklch(var(--bc)/0.2));
}

.prose :where(code):not(:where([class~="not-prose"] *, pre *)) {
  padding: 1px 8px;
  border-radius: var(--rounded-badge);
  font-weight: initial;
  background-color: var(--fallback-bc,oklch(var(--bc)/0.1));
}

.prose :where(code):not(:where([class~="not-prose"], [class~="not-prose"] *))::before, .prose :where(code):not(:where([class~="not-prose"], [class~="not-prose"] *))::after {
  display: none;
}

.prose pre code {
  border-radius: 0;
  padding: 0;
}

.prose :where(tbody tr, thead):not(:where([class~="not-prose"] *)) {
  border-bottom-color: var(--fallback-bc,oklch(var(--bc)/0.2));
}

.glass,
  .glass.btn-active {
  border: none;
  -webkit-backdrop-filter: blur(var(--glass-blur, 40px));
          backdrop-filter: blur(var(--glass-blur, 40px));
  background-color: transparent;
  background-image: linear-gradient(
        135deg,
        rgb(255 255 255 / var(--glass-opacity, 30%)) 0%,
        rgb(0 0 0 / 0%) 100%
      ),
      linear-gradient(
        var(--glass-reflex-degree, 100deg),
        rgb(255 255 255 / var(--glass-reflex-opacity, 10%)) 25%,
        rgb(0 0 0 / 0%) 25%
      );
  box-shadow: 0 0 0 1px rgb(255 255 255 / var(--glass-border-opacity, 10%)) inset,
      0 0 0 2px rgb(0 0 0 / 5%);
  text-shadow: 0 1px rgb(0 0 0 / var(--glass-text-shadow-opacity, 5%));
}

@media (hover: hover) {
  .glass.btn-active {
    border: none;
    -webkit-backdrop-filter: blur(var(--glass-blur, 40px));
            backdrop-filter: blur(var(--glass-blur, 40px));
    background-color: transparent;
    background-image: linear-gradient(
          135deg,
          rgb(255 255 255 / var(--glass-opacity, 30%)) 0%,
          rgb(0 0 0 / 0%) 100%
        ),
        linear-gradient(
          var(--glass-reflex-degree, 100deg),
          rgb(255 255 255 / var(--glass-reflex-opacity, 10%)) 25%,
          rgb(0 0 0 / 0%) 25%
        );
    box-shadow: 0 0 0 1px rgb(255 255 255 / var(--glass-border-opacity, 10%)) inset,
        0 0 0 2px rgb(0 0 0 / 5%);
    text-shadow: 0 1px rgb(0 0 0 / var(--glass-text-shadow-opacity, 5%));
  }
}

.artboard-demo {
  display: flex;
  flex: none;
  flex-direction: column;
  align-items: center;
  justify-content: center;
}

.artboard.phone {
  width: 320px;
}

.artboard.phone-1 {
  width: 320px;
  height: 568px;
}

.artboard.phone-1.horizontal,
      .artboard.phone-1.artboard-horizontal {
  width: 568px;
  height: 320px;
}

.artboard.phone-2 {
  width: 375px;
  height: 667px;
}

.artboard.phone-2.horizontal,
      .artboard.phone-2.artboard-horizontal {
  width: 667px;
  height: 375px;
}

.artboard.phone-3 {
  width: 414px;
  height: 736px;
}

.artboard.phone-3.horizontal,
      .artboard.phone-3.artboard-horizontal {
  width: 736px;
  height: 414px;
}

.artboard.phone-4 {
  width: 375px;
  height: 812px;
}

.artboard.phone-4.horizontal,
      .artboard.phone-4.artboard-horizontal {
  width: 812px;
  height: 375px;
}

.artboard.phone-5 {
  width: 414px;
  height: 896px;
}

.artboard.phone-5.horizontal,
      .artboard.phone-5.artboard-horizontal {
  width: 896px;
  height: 414px;
}

.artboard.phone-6 {
  width: 320px;
  height: 1024px;
}

.artboard.phone-6.horizontal,
      .artboard.phone-6.artboard-horizontal {
  width: 1024px;
  height: 320px;
}

.badge-sm {
  height: 1rem;
  font-size: 0.75rem;
  line-height: 1rem;
  padding-left: 0.438rem;
  padding-right: 0.438rem;
}

.btm-nav-xs > *:where(.active) {
  border-top-width: 1px;
}

.btm-nav-sm > *:where(.active) {
  border-top-width: 2px;
}

.btm-nav-md > *:where(.active) {
  border-top-width: 2px;
}

.btm-nav-lg > *:where(.active) {
  border-top-width: 4px;
}

.btn-xs {
  height: 1.5rem;
  min-height: 1.5rem;
  padding-left: 0.5rem;
  padding-right: 0.5rem;
  font-size: 0.75rem;
}

.btn-sm {
  height: 2rem;
  min-height: 2rem;
  padding-left: 0.75rem;
  padding-right: 0.75rem;
  font-size: 0.875rem;
}

.btn-square:where(.btn-xs) {
  height: 1.5rem;
  width: 1.5rem;
  padding: 0px;
}

.btn-square:where(.btn-sm) {
  height: 2rem;
  width: 2rem;
  padding: 0px;
}

.btn-circle:where(.btn-xs) {
  height: 1.5rem;
  width: 1.5rem;
  border-radius: 9999px;
  padding: 0px;
}

.btn-circle:where(.btn-sm) {
  height: 2rem;
  width: 2rem;
  border-radius: 9999px;
  padding: 0px;
}

.btn-circle:where(.btn-md) {
  height: 3rem;
  width: 3rem;
  border-radius: 9999px;
  padding: 0px;
}

.btn-circle:where(.btn-lg) {
  height: 4rem;
  width: 4rem;
  border-radius: 9999px;
  padding: 0px;
}

[type="checkbox"].checkbox-sm {
  height: 1.25rem;
  width: 1.25rem;
}

.drawer-open > .drawer-toggle {
  display: none;
}

.drawer-open > .drawer-toggle ~ .drawer-side {
  pointer-events: auto;
  visibility: visible;
  position: sticky;
  display: block;
  width: auto;
  overscroll-behavior: auto;
}

.drawer-open > .drawer-toggle ~ .drawer-side > *:not(.drawer-overlay) {
  transform: translateX(0%);
}

[dir="rtl"] .drawer-open > .drawer-toggle ~ .drawer-side > *:not(.drawer-overlay) {
  transform: translateX(0%);
}

.drawer-open > .drawer-toggle:checked ~ .drawer-side {
  pointer-events: auto;
  visibility: visible;
}

.drawer-open > .drawer-side {
  overflow-y: auto;
}

html:has(.drawer-toggle:checked) {
  overflow-y: hidden;
  scrollbar-gutter: stable;
}

.indicator :where(.indicator-item) {
  bottom: auto;
  inset-inline-end: 0px;
  inset-inline-start: auto;
  top: 0px;
  --tw-translate-y: -50%;
  --tw-translate-x: 50%;
  transform: translate(var(--tw-translate-x), var(--tw-translate-y)) rotate(var(--tw-rotate)) skewX(var(--tw-skew-x)) skewY(var(--tw-skew-y)) scaleX(var(--tw-scale-x)) scaleY(var(--tw-scale-y));
}

.indicator :where(.indicator-item):where([dir="rtl"], [dir="rtl"] *) {
  --tw-translate-x: -50%;
  transform: translate(var(--tw-translate-x), var(--tw-translate-y)) rotate(var(--tw-rotate)) skewX(var(--tw-skew-x)) skewY(var(--tw-skew-y)) scaleX(var(--tw-scale-x)) scaleY(var(--tw-scale-y));
}

.indicator :where(.indicator-item.indicator-start) {
  inset-inline-end: auto;
  inset-inline-start: 0px;
  --tw-translate-x: -50%;
  transform: translate(var(--tw-translate-x), var(--tw-translate-y)) rotate(var(--tw-rotate)) skewX(var(--tw-skew-x)) skewY(var(--tw-skew-y)) scaleX(var(--tw-scale-x)) scaleY(var(--tw-scale-y));
}

.indicator :where(.indicator-item.indicator-start):where([dir="rtl"], [dir="rtl"] *) {
  --tw-translate-x: 50%;
  transform: translate(var(--tw-translate-x), var(--tw-translate-y)) rotate(var(--tw-rotate)) skewX(var(--tw-skew-x)) skewY(var(--tw-skew-y)) scaleX(var(--tw-scale-x)) scaleY(var(--tw-scale-y));
}

.indicator :where(.indicator-item.indicator-center) {
  inset-inline-end: 50%;
  inset-inline-start: 50%;
  --tw-translate-x: -50%;
  transform: translate(var(--tw-translate-x), var(--tw-translate-y)) rotate(var(--tw-rotate)) skewX(var(--tw-skew-x)) skewY(var(--tw-skew-y)) scaleX(var(--tw-scale-x)) scaleY(var(--tw-scale-y));
}

.indicator :where(.indicator-item.indicator-center):where([dir="rtl"], [dir="rtl"] *) {
  --tw-translate-x: 50%;
  transform: translate(var(--tw-translate-x), var(--tw-translate-y)) rotate(var(--tw-rotate)) skewX(var(--tw-skew-x)) skewY(var(--tw-skew-y)) scaleX(var(--tw-scale-x)) scaleY(var(--tw-scale-y));
}

.indicator :where(.indicator-item.indicator-end) {
  inset-inline-end: 0px;
  inset-inline-start: auto;
  --tw-translate-x: 50%;
  transform: translate(var(--tw-translate-x), var(--tw-translate-y)) rotate(var(--tw-rotate)) skewX(var(--tw-skew-x)) skewY(var(--tw-skew-y)) scaleX(var(--tw-scale-x)) scaleY(var(--tw-scale-y));
}

.indicator :where(.indicator-item.indicator-end):where([dir="rtl"], [dir="rtl"] *) {
  --tw-translate-x: -50%;
  transform: translate(var(--tw-translate-x), var(--tw-translate-y)) rotate(var(--tw-rotate)) skewX(var(--tw-skew-x)) skewY(var(--tw-skew-y)) scaleX(var(--tw-scale-x)) scaleY(var(--tw-scale-y));
}

.indicator :where(.indicator-item.indicator-bottom) {
  bottom: 0px;
  top: auto;
  --tw-translate-y: 50%;
  transform: translate(var(--tw-translate-x), var(--tw-translate-y)) rotate(var(--tw-rotate)) skewX(var(--tw-skew-x)) skewY(var(--tw-skew-y)) scaleX(var(--tw-scale-x)) scaleY(var(--tw-scale-y));
}

.indicator :where(.indicator-item.indicator-middle) {
  bottom: 50%;
  top: 50%;
  --tw-translate-y: -50%;
  transform: translate(var(--tw-translate-x), var(--tw-translate-y)) rotate(var(--tw-rotate)) skewX(var(--tw-skew-x)) skewY(var(--tw-skew-y)) scaleX(var(--tw-scale-x)) scaleY(var(--tw-scale-y));
}

.indicator :where(.indicator-item.indicator-top) {
  bottom: auto;
  top: 0px;
  --tw-translate-y: -50%;
  transform: translate(var(--tw-translate-x), var(--tw-translate-y)) rotate(var(--tw-rotate)) skewX(var(--tw-skew-x)) skewY(var(--tw-skew-y)) scaleX(var(--tw-scale-x)) scaleY(var(--tw-scale-y));
}

.input-xs {
  height: 1.5rem;
  padding-left: 0.5rem;
  padding-right: 0.5rem;
  font-size: 0.75rem;
  line-height: 1rem;
  line-height: 1.625;
}

.input-lg {
  height: 4rem;
  padding-left: 1.5rem;
  padding-right: 1.5rem;
  font-size: 1.125rem;
  line-height: 1.75rem;
  line-height: 2;
}

.input-sm {
  height: 2rem;
  padding-left: 0.75rem;
  padding-right: 0.75rem;
  font-size: 0.875rem;
  line-height: 2rem;
}

.join.join-vertical {
  flex-direction: column;
}

.join.join-vertical .join-item:first-child:not(:last-child),
  .join.join-vertical *:first-child:not(:last-child) .join-item {
  border-end-start-radius: 0;
  border-end-end-radius: 0;
  border-start-start-radius: inherit;
  border-start-end-radius: inherit;
}

.join.join-vertical .join-item:last-child:not(:first-child),
  .join.join-vertical *:last-child:not(:first-child) .join-item {
  border-start-start-radius: 0;
  border-start-end-radius: 0;
  border-end-start-radius: inherit;
  border-end-end-radius: inherit;
}

.join.join-horizontal {
  flex-direction: row;
}

.join.join-horizontal .join-item:first-child:not(:last-child),
  .join.join-horizontal *:first-child:not(:last-child) .join-item {
  border-end-end-radius: 0;
  border-start-end-radius: 0;
  border-end-start-radius: inherit;
  border-start-start-radius: inherit;
}

.join.join-horizontal .join-item:last-child:not(:first-child),
  .join.join-horizontal *:last-child:not(:first-child) .join-item {
  border-end-start-radius: 0;
  border-start-start-radius: 0;
  border-end-end-radius: inherit;
  border-start-end-radius: inherit;
}

.kbd-sm {
  padding-left: 0.25rem;
  padding-right: 0.25rem;
  font-size: 0.875rem;
  line-height: 1.25rem;
  min-height: 1.6em;
  min-width: 1.6em;
}

.menu-horizontal {
  display: inline-flex;
  flex-direction: row;
}

.menu-horizontal > li:not(.menu-title) > details > ul {
  position: absolute;
}

.modal-bottom {
  place-items: end;
}

.steps-horizontal .step {
  display: grid;
  grid-template-columns: repeat(1, minmax(0, 1fr));
  grid-template-rows: repeat(2, minmax(0, 1fr));
  place-items: center;
  text-align: center;
}

.steps-vertical .step {
  display: grid;
  grid-template-columns: repeat(2, minmax(0, 1fr));
  grid-template-rows: repeat(1, minmax(0, 1fr));
}

.tabs-md :where(.tab) {
  height: 2rem;
  font-size: 0.875rem;
  line-height: 1.25rem;
  line-height: 2;
  --tab-padding: 1rem;
}

.tabs-lg :where(.tab) {
  height: 3rem;
  font-size: 1.125rem;
  line-height: 1.75rem;
  line-height: 2;
  --tab-padding: 1.25rem;
}

.tabs-sm :where(.tab) {
  height: 1.5rem;
  font-size: 0.875rem;
  line-height: .75rem;
  --tab-padding: 0.75rem;
}

.tabs-xs :where(.tab) {
  height: 1.25rem;
  font-size: 0.75rem;
  line-height: .75rem;
  --tab-padding: 0.5rem;
}

:where(.toast) {
  bottom: 0px;
  inset-inline-end: 0px;
  inset-inline-start: auto;
  top: auto;
  --tw-translate-x: 0px;
  --tw-translate-y: 0px;
  transform: translate(var(--tw-translate-x), var(--tw-translate-y)) rotate(var(--tw-rotate)) skewX(var(--tw-skew-x)) skewY(var(--tw-skew-y)) scaleX(var(--tw-scale-x)) scaleY(var(--tw-scale-y));
}

.toast:where(.toast-start) {
  inset-inline-end: auto;
  inset-inline-start: 0px;
  --tw-translate-x: 0px;
  transform: translate(var(--tw-translate-x), var(--tw-translate-y)) rotate(var(--tw-rotate)) skewX(var(--tw-skew-x)) skewY(var(--tw-skew-y)) scaleX(var(--tw-scale-x)) scaleY(var(--tw-scale-y));
}

.toast:where(.toast-center) {
  inset-inline-end: 50%;
  inset-inline-start: 50%;
  --tw-translate-x: -50%;
  transform: translate(var(--tw-translate-x), var(--tw-translate-y)) rotate(var(--tw-rotate)) skewX(var(--tw-skew-x)) skewY(var(--tw-skew-y)) scaleX(var(--tw-scale-x)) scaleY(var(--tw-scale-y));
}

.toast:where(.toast-center):where([dir="rtl"], [dir="rtl"] *) {
  --tw-translate-x: 50%;
  transform: translate(var(--tw-translate-x), var(--tw-translate-y)) rotate(var(--tw-rotate)) skewX(var(--tw-skew-x)) skewY(var(--tw-skew-y)) scaleX(var(--tw-scale-x)) scaleY(var(--tw-scale-y));
}

.toast:where(.toast-end) {
  inset-inline-end: 0px;
  inset-inline-start: auto;
  --tw-translate-x: 0px;
  transform: translate(var(--tw-translate-x), var(--tw-translate-y)) rotate(var(--tw-rotate)) skewX(var(--tw-skew-x)) skewY(var(--tw-skew-y)) scaleX(var(--tw-scale-x)) scaleY(var(--tw-scale-y));
}

.toast:where(.toast-bottom) {
  bottom: 0px;
  top: auto;
  --tw-translate-y: 0px;
  transform: translate(var(--tw-translate-x), var(--tw-translate-y)) rotate(var(--tw-rotate)) skewX(var(--tw-skew-x)) skewY(var(--tw-skew-y)) scaleX(var(--tw-scale-x)) scaleY(var(--tw-scale-y));
}

.toast:where(.toast-middle) {
  bottom: auto;
  top: 50%;
  --tw-translate-y: -50%;
  transform: translate(var(--tw-translate-x), var(--tw-translate-y)) rotate(var(--tw-rotate)) skewX(var(--tw-skew-x)) skewY(var(--tw-skew-y)) scaleX(var(--tw-scale-x)) scaleY(var(--tw-scale-y));
}

.toast:where(.toast-top) {
  bottom: auto;
  top: 0px;
  --tw-translate-y: 0px;
  transform: translate(var(--tw-translate-x), var(--tw-translate-y)) rotate(var(--tw-rotate)) skewX(var(--tw-skew-x)) skewY(var(--tw-skew-y)) scaleX(var(--tw-scale-x)) scaleY(var(--tw-scale-y));
}

.tooltip {
  position: relative;
  display: inline-block;
  --tooltip-offset: calc(100% + 1px + var(--tooltip-tail, 0px));
}

.tooltip:before {
  position: absolute;
  pointer-events: none;
  z-index: 1;
  content: var(--tw-content);
  --tw-content: attr(data-tip);
}

.tooltip:before, .tooltip-top:before {
  transform: translateX(-50%);
  top: auto;
  left: 50%;
  right: auto;
  bottom: var(--tooltip-offset);
}

.tooltip-bottom:before {
  transform: translateX(-50%);
  top: var(--tooltip-offset);
  left: 50%;
  right: auto;
  bottom: auto;
}

.tooltip-left:before {
  transform: translateY(-50%);
  top: 50%;
  left: auto;
  right: var(--tooltip-offset);
  bottom: auto;
}

.tooltip-right:before {
  transform: translateY(-50%);
  top: 50%;
  left: var(--tooltip-offset);
  right: auto;
  bottom: auto;
}

.artboard-demo {
  border-radius: var(--rounded-box, 1rem);
  --tw-bg-opacity: 1;
  background-color: var(--fallback-b3,oklch(var(--b3)/var(--tw-bg-opacity)));
  --tw-text-opacity: 1;
  color: var(--fallback-bc,oklch(var(--bc)/var(--tw-text-opacity)));
  box-shadow: 0 1px 3px 0 rgba(0, 0, 0, 0.1),
      0 1px 2px 0 rgba(0, 0, 0, 0.06);
}

.avatar.online:before {
  content: "";
  position: absolute;
  z-index: 10;
  display: block;
  border-radius: 9999px;
  --tw-bg-opacity: 1;
  background-color: var(--fallback-su,oklch(var(--su)/var(--tw-bg-opacity)));
  outline-style: solid;
  outline-width: 2px;
  outline-color: var(--fallback-b1,oklch(var(--b1)/1));
  width: 15%;
  height: 15%;
  top: 7%;
  right: 7%;
}

.avatar.offline:before {
  content: "";
  position: absolute;
  z-index: 10;
  display: block;
  border-radius: 9999px;
  --tw-bg-opacity: 1;
  background-color: var(--fallback-b3,oklch(var(--b3)/var(--tw-bg-opacity)));
  outline-style: solid;
  outline-width: 2px;
  outline-color: var(--fallback-b1,oklch(var(--b1)/1));
  width: 15%;
  height: 15%;
  top: 7%;
  right: 7%;
}

.card-compact .card-body {
  padding: 1rem;
  font-size: 0.875rem;
  line-height: 1.25rem;
}

.card-compact .card-title {
  margin-bottom: 0.25rem;
}

.card-normal .card-body {
  padding: var(--padding-card, 2rem);
  font-size: 1rem;
  line-height: 1.5rem;
}

.card-normal .card-title {
  margin-bottom: 0.75rem;
}

.drawer-open > .drawer-toggle ~ .drawer-side > .drawer-overlay {
  cursor: default;
  background-color: transparent;
}

.join.join-vertical > :where(*:not(:first-child)) {
  margin-left: 0px;
  margin-right: 0px;
  margin-top: -1px;
}

.join.join-vertical > :where(*:not(:first-child)):is(.btn) {
  margin-top: calc(var(--border-btn) * -1);
}

.join.join-horizontal > :where(*:not(:first-child)) {
  margin-top: 0px;
  margin-bottom: 0px;
  margin-inline-start: -1px;
}

.join.join-horizontal > :where(*:not(:first-child)):is(.btn) {
  margin-inline-start: calc(var(--border-btn) * -1);
}

.menu-horizontal > li:not(.menu-title) > details > ul {
  margin-inline-start: 0px;
  margin-top: 1rem;
  padding-top: 0.5rem;
  padding-bottom: 0.5rem;
  padding-inline-end: 0.5rem;
}

.menu-horizontal > li > details > ul:before {
  content: none;
}

:where(.menu-horizontal > li:not(.menu-title) > details > ul) {
  border-radius: var(--rounded-box, 1rem);
  --tw-bg-opacity: 1;
  background-color: var(--fallback-b1,oklch(var(--b1)/var(--tw-bg-opacity)));
  --tw-shadow: 0 20px 25px -5px rgb(0 0 0 / 0.1), 0 8px 10px -6px rgb(0 0 0 / 0.1);
  --tw-shadow-colored: 0 20px 25px -5px var(--tw-shadow-color), 0 8px 10px -6px var(--tw-shadow-color);
  box-shadow: var(--tw-ring-offset-shadow, 0 0 #0000), var(--tw-ring-shadow, 0 0 #0000), var(--tw-shadow);
}

.menu-xs .menu-title {
  padding-left: 0.5rem;
  padding-right: 0.5rem;
  padding-top: 0.25rem;
  padding-bottom: 0.25rem;
}

.menu-sm :where(li:not(.menu-title) > *:not(ul, details, .menu-title)), .menu-sm :where(li:not(.menu-title) > details > summary:not(.menu-title)) {
  border-radius: var(--rounded-btn, 0.5rem);
  padding-left: 0.75rem;
  padding-right: 0.75rem;
  padding-top: 0.25rem;
  padding-bottom: 0.25rem;
  font-size: 0.875rem;
  line-height: 1.25rem;
}

.menu-sm .menu-title {
  padding-left: 0.75rem;
  padding-right: 0.75rem;
  padding-top: 0.5rem;
  padding-bottom: 0.5rem;
}

.menu-md .menu-title {
  padding-left: 1rem;
  padding-right: 1rem;
  padding-top: 0.5rem;
  padding-bottom: 0.5rem;
}

.menu-lg .menu-title {
  padding-left: 1.5rem;
  padding-right: 1.5rem;
  padding-top: 0.75rem;
  padding-bottom: 0.75rem;
}

.modal-top :where(.modal-box) {
  width: 100%;
  max-width: none;
  --tw-translate-y: -2.5rem;
  --tw-scale-x: 1;
  --tw-scale-y: 1;
  transform: translate(var(--tw-translate-x), var(--tw-translate-y)) rotate(var(--tw-rotate)) skewX(var(--tw-skew-x)) skewY(var(--tw-skew-y)) scaleX(var(--tw-scale-x)) scaleY(var(--tw-scale-y));
  border-bottom-right-radius: var(--rounded-box, 1rem);
  border-bottom-left-radius: var(--rounded-box, 1rem);
  border-top-left-radius: 0px;
  border-top-right-radius: 0px;
}

.modal-middle :where(.modal-box) {
  width: 91.666667%;
  max-width: 32rem;
  --tw-translate-y: 0px;
  --tw-scale-x: .9;
  --tw-scale-y: .9;
  transform: translate(var(--tw-translate-x), var(--tw-translate-y)) rotate(var(--tw-rotate)) skewX(var(--tw-skew-x)) skewY(var(--tw-skew-y)) scaleX(var(--tw-scale-x)) scaleY(var(--tw-scale-y));
  border-top-left-radius: var(--rounded-box, 1rem);
  border-top-right-radius: var(--rounded-box, 1rem);
  border-bottom-right-radius: var(--rounded-box, 1rem);
  border-bottom-left-radius: var(--rounded-box, 1rem);
}

.modal-bottom :where(.modal-box) {
  width: 100%;
  max-width: none;
  --tw-translate-y: 2.5rem;
  --tw-scale-x: 1;
  --tw-scale-y: 1;
  transform: translate(var(--tw-translate-x), var(--tw-translate-y)) rotate(var(--tw-rotate)) skewX(var(--tw-skew-x)) skewY(var(--tw-skew-y)) scaleX(var(--tw-scale-x)) scaleY(var(--tw-scale-y));
  border-top-left-radius: var(--rounded-box, 1rem);
  border-top-right-radius: var(--rounded-box, 1rem);
  border-bottom-right-radius: 0px;
  border-bottom-left-radius: 0px;
}

.steps-horizontal .step {
  grid-template-rows: 40px 1fr;
  grid-template-columns: auto;
  min-width: 4rem;
}

.steps-horizontal .step:before {
  height: 0.5rem;
  width: 100%;
  --tw-translate-x: 0px;
  --tw-translate-y: 0px;
  transform: translate(var(--tw-translate-x), var(--tw-translate-y)) rotate(var(--tw-rotate)) skewX(var(--tw-skew-x)) skewY(var(--tw-skew-y)) scaleX(var(--tw-scale-x)) scaleY(var(--tw-scale-y));
  content: "";
  margin-inline-start: -100%;
}

.steps-horizontal .step:where([dir="rtl"], [dir="rtl"] *):before {
  --tw-translate-x: 0px;
  transform: translate(var(--tw-translate-x), var(--tw-translate-y)) rotate(var(--tw-rotate)) skewX(var(--tw-skew-x)) skewY(var(--tw-skew-y)) scaleX(var(--tw-scale-x)) scaleY(var(--tw-scale-y));
}

.steps-vertical .step {
  gap: 0.5rem;
  grid-template-columns: 40px 1fr;
  grid-template-rows: auto;
  min-height: 4rem;
  justify-items: start;
}

.steps-vertical .step:before {
  height: 100%;
  width: 0.5rem;
  --tw-translate-x: -50%;
  --tw-translate-y: -50%;
  transform: translate(var(--tw-translate-x), var(--tw-translate-y)) rotate(var(--tw-rotate)) skewX(var(--tw-skew-x)) skewY(var(--tw-skew-y)) scaleX(var(--tw-scale-x)) scaleY(var(--tw-scale-y));
  margin-inline-start: 50%;
}

.steps-vertical .step:where([dir="rtl"], [dir="rtl"] *):before {
  --tw-translate-x: 50%;
  transform: translate(var(--tw-translate-x), var(--tw-translate-y)) rotate(var(--tw-rotate)) skewX(var(--tw-skew-x)) skewY(var(--tw-skew-y)) scaleX(var(--tw-scale-x)) scaleY(var(--tw-scale-y));
}

.table-xs :not(thead):not(tfoot) tr {
  font-size: 0.75rem;
  line-height: 1rem;
}

.table-xs :where(th, td) {
  padding-left: 0.5rem;
  padding-right: 0.5rem;
  padding-top: 0.25rem;
  padding-bottom: 0.25rem;
}

.table-sm :not(thead):not(tfoot) tr {
  font-size: 0.875rem;
  line-height: 1.25rem;
}

.table-sm :where(th, td) {
  padding-left: 0.75rem;
  padding-right: 0.75rem;
  padding-top: 0.5rem;
  padding-bottom: 0.5rem;
}

.table-lg :not(thead):not(tfoot) tr {
  font-size: 1rem;
  line-height: 1.5rem;
}

.table-lg :where(th, td) {
  padding-left: 1.5rem;
  padding-right: 1.5rem;
  padding-top: 1rem;
  padding-bottom: 1rem;
}

.tooltip {
  position: relative;
  display: inline-block;
  text-align: center;
  --tooltip-tail: 0.1875rem;
  --tooltip-color: var(--fallback-n,oklch(var(--n)/1));
  --tooltip-text-color: var(--fallback-nc,oklch(var(--nc)/1));
  --tooltip-tail-offset: calc(100% + 0.0625rem - var(--tooltip-tail));
}

.tooltip:before,
.tooltip:after {
  opacity: 0;
  transition-property: color, background-color, border-color, text-decoration-color, fill, stroke, opacity, box-shadow, transform, filter, -webkit-backdrop-filter;
  transition-property: color, background-color, border-color, text-decoration-color, fill, stroke, opacity, box-shadow, transform, filter, backdrop-filter;
  transition-property: color, background-color, border-color, text-decoration-color, fill, stroke, opacity, box-shadow, transform, filter, backdrop-filter, -webkit-backdrop-filter;
  transition-delay: 100ms;
  transition-duration: 200ms;
  transition-timing-function: cubic-bezier(0.4, 0, 0.2, 1);
}

.tooltip:after {
  position: absolute;
  content: "";
  border-style: solid;
  border-width: var(--tooltip-tail, 0);
  width: 0;
  height: 0;
  display: block;
}

.tooltip:before {
  max-width: 20rem;
  white-space: normal;
  border-radius: 0.25rem;
  padding-left: 0.5rem;
  padding-right: 0.5rem;
  padding-top: 0.25rem;
  padding-bottom: 0.25rem;
  font-size: 0.875rem;
  line-height: 1.25rem;
  background-color: var(--tooltip-color);
  color: var(--tooltip-text-color);
  width: -moz-max-content;
  width: max-content;
}

.tooltip.tooltip-open:before {
  opacity: 1;
  transition-delay: 75ms;
}

.tooltip.tooltip-open:after {
  opacity: 1;
  transition-delay: 75ms;
}

.tooltip:hover:before {
  opacity: 1;
  transition-delay: 75ms;
}

.tooltip:hover:after {
  opacity: 1;
  transition-delay: 75ms;
}

.tooltip:has(:focus-visible):after,
.tooltip:has(:focus-visible):before {
  opacity: 1;
  transition-delay: 75ms;
}

.tooltip:not([data-tip]):hover:before,
.tooltip:not([data-tip]):hover:after {
  visibility: hidden;
  opacity: 0;
}

.tooltip:after, .tooltip-top:after {
  transform: translateX(-50%);
  border-color: var(--tooltip-color) transparent transparent transparent;
  top: auto;
  left: 50%;
  right: auto;
  bottom: var(--tooltip-tail-offset);
}

.tooltip-bottom:after {
  transform: translateX(-50%);
  border-color: transparent transparent var(--tooltip-color) transparent;
  top: var(--tooltip-tail-offset);
  left: 50%;
  right: auto;
  bottom: auto;
}

.tooltip-left:after {
  transform: translateY(-50%);
  border-color: transparent transparent transparent var(--tooltip-color);
  top: 50%;
  left: auto;
  right: calc(var(--tooltip-tail-offset) + 0.0625rem);
  bottom: auto;
}

.tooltip-right:after {
  transform: translateY(-50%);
  border-color: transparent var(--tooltip-color) transparent transparent;
  top: 50%;
  left: calc(var(--tooltip-tail-offset) + 0.0625rem);
  right: auto;
  bottom: auto;
}

.visible {
  visibility: visible;
}

.invisible {
  visibility: hidden;
}

.collapse {
  visibility: collapse;
}

.absolute {
  position: absolute;
}

.relative {
  position: relative;
}

.sticky {
  position: sticky;
}

.inset-0 {
  inset: 0px;
}

.right-2 {
  right: 0.5rem;
}

.top-0 {
  top: 0px;
}

.top-12 {
  top: 3rem;
}

.top-2 {
  top: 0.5rem;
}

.top-8 {
  top: 2rem;
}

.z-0 {
  z-index: 0;
}

.z-10 {
  z-index: 10;
}

.z-20 {
  z-index: 20;
}

.z-50 {
  z-index: 50;
}

.z-\[1\] {
  z-index: 1;
}

.order-2 {
  order: 2;
}

.order-3 {
  order: 3;
}

.m-1 {
  margin: 0.25rem;
}

.m-auto {
  margin: auto;
}

.m-5 {
  margin: 1.25rem;
}

.m-2 {
  margin: 0.5rem;
}

.mx-auto {
  margin-left: auto;
  margin-right: auto;
}

.my-0 {
  margin-top: 0px;
  margin-bottom: 0px;
}

.my-16 {
  margin-top: 4rem;
  margin-bottom: 4rem;
}

.my-2 {
  margin-top: 0.5rem;
  margin-bottom: 0.5rem;
}

.my-3 {
  margin-top: 0.75rem;
  margin-bottom: 0.75rem;
}

.my-5 {
  margin-top: 1.25rem;
  margin-bottom: 1.25rem;
}

.my-8 {
  margin-top: 2rem;
  margin-bottom: 2rem;
}

.my-4 {
  margin-top: 1rem;
  margin-bottom: 1rem;
}

.my-1 {
  margin-top: 0.25rem;
  margin-bottom: 0.25rem;
}

.-ml-24 {
  margin-left: -6rem;
}

.-mt-1 {
  margin-top: -0.25rem;
}

.mb-0 {
  margin-bottom: 0px;
}

.mb-1 {
  margin-bottom: 0.25rem;
}

.mb-10 {
  margin-bottom: 2.5rem;
}

.mb-12 {
  margin-bottom: 3rem;
}

.mb-2 {
  margin-bottom: 0.5rem;
}

.mb-3 {
  margin-bottom: 0.75rem;
}

.mb-5 {
  margin-bottom: 1.25rem;
}

.mb-6 {
  margin-bottom: 1.5rem;
}

.mb-8 {
  margin-bottom: 2rem;
}

.me-2 {
  margin-inline-end: 0.5rem;
}

.ml-auto {
  margin-left: auto;
}

.mr-1 {
  margin-right: 0.25rem;
}

.mr-12 {
  margin-right: 3rem;
}

.mr-2 {
  margin-right: 0.5rem;
}

.mr-6 {
  margin-right: 1.5rem;
}

.mt-0 {
  margin-top: 0px;
}

.mt-1 {
  margin-top: 0.25rem;
}

.mt-10 {
  margin-top: 2.5rem;
}

.mt-12 {
  margin-top: 3rem;
}

.mt-2 {
  margin-top: 0.5rem;
}

.mt-3 {
  margin-top: 0.75rem;
}

.mt-4 {
  margin-top: 1rem;
}

.mt-5 {
  margin-top: 1.25rem;
}

.mt-8 {
  margin-top: 2rem;
}

<<<<<<< HEAD
.ml-1 {
  margin-left: 0.25rem;
=======
.mr-5 {
  margin-right: 1.25rem;
}

.mr-7 {
  margin-right: 1.75rem;
}

.ml-0 {
  margin-left: 0px;
}

.mr-auto {
  margin-right: auto;
>>>>>>> be09153b
}

.block {
  display: block;
}

.inline-block {
  display: inline-block;
}

.inline {
  display: inline;
}

.flex {
  display: flex;
}

.table {
  display: table;
}

.grid {
  display: grid;
}

.contents {
  display: contents;
}

.hidden {
  display: none;
}

.aspect-square {
  aspect-ratio: 1 / 1;
}

.h-16 {
  height: 4rem;
}

.h-2 {
  height: 0.5rem;
}

.h-3 {
  height: 0.75rem;
}

.h-4 {
  height: 1rem;
}

.h-5 {
  height: 1.25rem;
}

.h-6 {
  height: 1.5rem;
}

.h-64 {
  height: 16rem;
}

.h-7 {
  height: 1.75rem;
}

.h-80 {
  height: 20rem;
}

.h-96 {
  height: 24rem;
}

.h-auto {
  height: auto;
}

.h-fit {
  height: -moz-fit-content;
  height: fit-content;
}

.h-full {
  height: 100%;
}

.h-min {
  height: -moz-min-content;
  height: min-content;
}

.h-screen {
  height: 100vh;
}

.h-8 {
  height: 2rem;
}

.min-h-full {
  min-height: 100%;
}

.min-h-screen {
  min-height: 100vh;
}

.w-1\/2 {
  width: 50%;
}

.w-16 {
  width: 4rem;
}

.w-2 {
  width: 0.5rem;
}

.w-3 {
  width: 0.75rem;
}

.w-32 {
  width: 8rem;
}

.w-36 {
  width: 9rem;
}

.w-4 {
  width: 1rem;
}

.w-5 {
  width: 1.25rem;
}

.w-52 {
  width: 13rem;
}

.w-6 {
  width: 1.5rem;
}

.w-64 {
  width: 16rem;
}

.w-7 {
  width: 1.75rem;
}

.w-72 {
  width: 18rem;
}

.w-80 {
  width: 20rem;
}

.w-96 {
  width: 24rem;
}

.w-auto {
  width: auto;
}

.w-full {
  width: 100%;
}

.w-min {
  width: -moz-min-content;
  width: min-content;
}

.w-8 {
  width: 2rem;
}

.w-56 {
  width: 14rem;
}

.w-1\/12 {
  width: 8.333333%;
}

.w-24 {
  width: 6rem;
}

.w-3\/12 {
  width: 25%;
}

.w-8\/12 {
  width: 66.666667%;
}

.min-w-80 {
  min-width: 20rem;
}

.min-w-min {
  min-width: -moz-min-content;
  min-width: min-content;
}

.min-w-\[20rem\] {
  min-width: 20rem;
}

.max-w-2xl {
  max-width: 42rem;
}

.max-w-4xl {
  max-width: 56rem;
}

.max-w-5xl {
  max-width: 64rem;
}

.max-w-7xl {
  max-width: 80rem;
}

.max-w-lg {
  max-width: 32rem;
}

.max-w-md {
  max-width: 28rem;
}

.max-w-sm {
  max-width: 24rem;
}

.max-w-xs {
  max-width: 20rem;
}

<<<<<<< HEAD
.max-w-full {
  max-width: 100%;
=======
.max-w-\[3\.8rem\] {
  max-width: 3.8rem;
>>>>>>> be09153b
}

.flex-1 {
  flex: 1 1 0%;
}

.flex-shrink-0 {
  flex-shrink: 0;
}

.shrink-0 {
  flex-shrink: 0;
}

.flex-grow {
  flex-grow: 1;
}

.grow {
  flex-grow: 1;
}

.basis-16 {
  flex-basis: 4rem;
}

.border-collapse {
  border-collapse: collapse;
}

.transform {
  transform: translate(var(--tw-translate-x), var(--tw-translate-y)) rotate(var(--tw-rotate)) skewX(var(--tw-skew-x)) skewY(var(--tw-skew-y)) scaleX(var(--tw-scale-x)) scaleY(var(--tw-scale-y));
}

@keyframes wobble {
  from {
    transform: translate3d(0, 0, 0);
  }

  15% {
    transform: translate3d(-25%, 0, 0) rotate3d(0, 0, 1, -5deg);
  }

  30% {
    transform: translate3d(20%, 0, 0) rotate3d(0, 0, 1, 3deg);
  }

  45% {
    transform: translate3d(-15%, 0, 0) rotate3d(0, 0, 1, -3deg);
  }

  60% {
    transform: translate3d(10%, 0, 0) rotate3d(0, 0, 1, 2deg);
  }

  75% {
    transform: translate3d(-5%, 0, 0) rotate3d(0, 0, 1, -1deg);
  }

  to {
    transform: translate3d(0, 0, 0);
  }
}

.animate-\[wobble_1s_ease-in-out\] {
  animation: wobble 1s ease-in-out;
}

@keyframes pulse {
  50% {
    opacity: .5;
  }
}

.animate-pulse {
  animation: pulse 2s cubic-bezier(0.4, 0, 0.6, 1) infinite;
}

@keyframes ping {
  75%, 100% {
    transform: scale(2);
    opacity: 0;
  }
}

.animate-ping {
  animation: ping 1s cubic-bezier(0, 0, 0.2, 1) infinite;
}

.animate-wiggle {
  animation: wiggle 1s ease-in-out infinite;
}

@keyframes bounce {
  0%, 100% {
    transform: translateY(-25%);
    animation-timing-function: cubic-bezier(0.8,0,1,1);
  }

  50% {
    transform: none;
    animation-timing-function: cubic-bezier(0,0,0.2,1);
  }
}

.animate-bounce {
  animation: bounce 1s infinite;
}

.cursor-help {
  cursor: help;
}

.cursor-move {
  cursor: move;
}

.cursor-not-allowed {
  cursor: not-allowed;
}

.cursor-pointer {
  cursor: pointer;
}

.select-all {
  -webkit-user-select: all;
     -moz-user-select: all;
          user-select: all;
}

.resize {
  resize: both;
}

.list-inside {
  list-style-position: inside;
}

.list-disc {
  list-style-type: disc;
}

.grid-flow-row {
  grid-auto-flow: row;
}

.grid-flow-col {
  grid-auto-flow: column;
}

.grid-cols-1 {
  grid-template-columns: repeat(1, minmax(0, 1fr));
}

.grid-cols-3 {
  grid-template-columns: repeat(3, minmax(0, 1fr));
}

.grid-cols-2 {
  grid-template-columns: repeat(2, minmax(0, 1fr));
}

.flex-row {
  flex-direction: row;
}

.flex-row-reverse {
  flex-direction: row-reverse;
}

.flex-col {
  flex-direction: column;
}

.flex-wrap {
  flex-wrap: wrap;
}

.content-center {
  align-content: center;
}

.items-start {
  align-items: flex-start;
}

.items-end {
  align-items: flex-end;
}

.items-center {
  align-items: center;
}

.items-baseline {
  align-items: baseline;
}

.justify-start {
  justify-content: flex-start;
}

.justify-end {
  justify-content: flex-end;
}

.justify-center {
  justify-content: center;
}

.justify-between {
  justify-content: space-between;
}

.gap-0 {
  gap: 0px;
}

.gap-1 {
  gap: 0.25rem;
}

.gap-2 {
  gap: 0.5rem;
}

.gap-3 {
  gap: 0.75rem;
}

.gap-4 {
  gap: 1rem;
}

.gap-5 {
  gap: 1.25rem;
}

.gap-6 {
  gap: 1.5rem;
}

.gap-8 {
  gap: 2rem;
}

.gap-x-1 {
  -moz-column-gap: 0.25rem;
       column-gap: 0.25rem;
}

.gap-x-6 {
  -moz-column-gap: 1.5rem;
       column-gap: 1.5rem;
}

.gap-y-2 {
  row-gap: 0.5rem;
}

.space-x-1 > :not([hidden]) ~ :not([hidden]) {
  --tw-space-x-reverse: 0;
  margin-right: calc(0.25rem * var(--tw-space-x-reverse));
  margin-left: calc(0.25rem * calc(1 - var(--tw-space-x-reverse)));
}

.space-x-3 > :not([hidden]) ~ :not([hidden]) {
  --tw-space-x-reverse: 0;
  margin-right: calc(0.75rem * var(--tw-space-x-reverse));
  margin-left: calc(0.75rem * calc(1 - var(--tw-space-x-reverse)));
}

.space-y-2 > :not([hidden]) ~ :not([hidden]) {
  --tw-space-y-reverse: 0;
  margin-top: calc(0.5rem * calc(1 - var(--tw-space-y-reverse)));
  margin-bottom: calc(0.5rem * var(--tw-space-y-reverse));
}

.space-y-3 > :not([hidden]) ~ :not([hidden]) {
  --tw-space-y-reverse: 0;
  margin-top: calc(0.75rem * calc(1 - var(--tw-space-y-reverse)));
  margin-bottom: calc(0.75rem * var(--tw-space-y-reverse));
}

.space-y-4 > :not([hidden]) ~ :not([hidden]) {
  --tw-space-y-reverse: 0;
  margin-top: calc(1rem * calc(1 - var(--tw-space-y-reverse)));
  margin-bottom: calc(1rem * var(--tw-space-y-reverse));
}

.space-y-5 > :not([hidden]) ~ :not([hidden]) {
  --tw-space-y-reverse: 0;
  margin-top: calc(1.25rem * calc(1 - var(--tw-space-y-reverse)));
  margin-bottom: calc(1.25rem * var(--tw-space-y-reverse));
}

.space-y-6 > :not([hidden]) ~ :not([hidden]) {
  --tw-space-y-reverse: 0;
  margin-top: calc(1.5rem * calc(1 - var(--tw-space-y-reverse)));
  margin-bottom: calc(1.5rem * var(--tw-space-y-reverse));
}

.self-start {
  align-self: flex-start;
}

.self-center {
  align-self: center;
}

.overflow-hidden {
  overflow: hidden;
}

.overflow-visible {
  overflow: visible;
}

.overflow-y-auto {
  overflow-y: auto;
}

.overflow-y-scroll {
  overflow-y: scroll;
}

.overflow-ellipsis {
  text-overflow: ellipsis;
}

.text-ellipsis {
  text-overflow: ellipsis;
}

.text-wrap {
  text-wrap: wrap;
}

.text-nowrap {
  text-wrap: nowrap;
}

.rounded {
  border-radius: 0.25rem;
}

.rounded-2xl {
  border-radius: 1rem;
}

.rounded-3xl {
  border-radius: 1.5rem;
}

.rounded-box {
  border-radius: var(--rounded-box, 1rem);
}

.rounded-full {
  border-radius: 9999px;
}

.rounded-lg {
  border-radius: 0.5rem;
}

.rounded-md {
  border-radius: 0.375rem;
}

.rounded-b-3xl {
  border-bottom-right-radius: 1.5rem;
  border-bottom-left-radius: 1.5rem;
}

.rounded-r-full {
  border-top-right-radius: 9999px;
  border-bottom-right-radius: 9999px;
}

.rounded-t-full {
  border-top-left-radius: 9999px;
  border-top-right-radius: 9999px;
}

.rounded-t-none {
  border-top-left-radius: 0px;
  border-top-right-radius: 0px;
}

.rounded-e-box {
  border-start-end-radius: var(--rounded-box, 1rem);
  border-end-end-radius: var(--rounded-box, 1rem);
}

.rounded-s-box {
  border-start-start-radius: var(--rounded-box, 1rem);
  border-end-start-radius: var(--rounded-box, 1rem);
}

.border {
  border-width: 1px;
}

.border-0 {
  border-width: 0px;
}

.border-2 {
  border-width: 2px;
}

.border-b-0 {
  border-bottom-width: 0px;
}

.border-base-300 {
  --tw-border-opacity: 1;
  border-color: var(--fallback-b3,oklch(var(--b3)/var(--tw-border-opacity)));
}

.border-base-content\/30 {
  border-color: var(--fallback-bc,oklch(var(--bc)/0.3));
}

.border-error {
  --tw-border-opacity: 1;
  border-color: var(--fallback-er,oklch(var(--er)/var(--tw-border-opacity)));
}

.border-transparent {
  border-color: transparent;
}

.border-info {
  --tw-border-opacity: 1;
  border-color: var(--fallback-in,oklch(var(--in)/var(--tw-border-opacity)));
}

.border-success {
  --tw-border-opacity: 1;
  border-color: var(--fallback-su,oklch(var(--su)/var(--tw-border-opacity)));
}

.border-t-primary {
  --tw-border-opacity: 1;
  border-top-color: var(--fallback-p,oklch(var(--p)/var(--tw-border-opacity)));
}

.bg-accent {
  --tw-bg-opacity: 1;
  background-color: var(--fallback-a,oklch(var(--a)/var(--tw-bg-opacity)));
}

.bg-base-100 {
  --tw-bg-opacity: 1;
  background-color: var(--fallback-b1,oklch(var(--b1)/var(--tw-bg-opacity)));
}

.bg-base-200 {
  --tw-bg-opacity: 1;
  background-color: var(--fallback-b2,oklch(var(--b2)/var(--tw-bg-opacity)));
}

.bg-base-200\/80 {
  background-color: var(--fallback-b2,oklch(var(--b2)/0.8));
}

.bg-base-300 {
  --tw-bg-opacity: 1;
  background-color: var(--fallback-b3,oklch(var(--b3)/var(--tw-bg-opacity)));
}

.bg-neutral-content {
  --tw-bg-opacity: 1;
  background-color: var(--fallback-nc,oklch(var(--nc)/var(--tw-bg-opacity)));
}

.bg-success {
  --tw-bg-opacity: 1;
  background-color: var(--fallback-su,oklch(var(--su)/var(--tw-bg-opacity)));
}

.bg-transparent {
  background-color: transparent;
}

.bg-opacity-70 {
  --tw-bg-opacity: 0.7;
}

.bg-gradient-to-b {
  background-image: linear-gradient(to bottom, var(--tw-gradient-stops));
}

.bg-gradient-to-r {
  background-image: linear-gradient(to right, var(--tw-gradient-stops));
}

.from-accent {
  --tw-gradient-from: var(--fallback-a,oklch(var(--a)/1)) var(--tw-gradient-from-position);
  --tw-gradient-to: var(--fallback-a,oklch(var(--a)/0)) var(--tw-gradient-to-position);
  --tw-gradient-stops: var(--tw-gradient-from), var(--tw-gradient-to);
}

.from-info\/10 {
  --tw-gradient-from: var(--fallback-in,oklch(var(--in)/0.1)) var(--tw-gradient-from-position);
  --tw-gradient-to: rgb(255 255 255 / 0) var(--tw-gradient-to-position);
  --tw-gradient-stops: var(--tw-gradient-from), var(--tw-gradient-to);
}

.via-info\/5 {
  --tw-gradient-to: rgb(255 255 255 / 0)  var(--tw-gradient-to-position);
  --tw-gradient-stops: var(--tw-gradient-from), var(--fallback-in,oklch(var(--in)/0.05)) var(--tw-gradient-via-position), var(--tw-gradient-to);
}

.to-base-100 {
  --tw-gradient-to: var(--fallback-b1,oklch(var(--b1)/1)) var(--tw-gradient-to-position);
}

.to-info\/10 {
  --tw-gradient-to: var(--fallback-in,oklch(var(--in)/0.1)) var(--tw-gradient-to-position);
}

.fill-base-content {
  fill: var(--fallback-bc,oklch(var(--bc)/1));
}

.fill-current {
  fill: currentColor;
}

.fill-neutral {
  fill: var(--fallback-n,oklch(var(--n)/1));
}

.stroke-base-content {
  stroke: var(--fallback-bc,oklch(var(--bc)/1));
}

.stroke-current {
  stroke: currentColor;
}

.stroke-info {
  stroke: var(--fallback-in,oklch(var(--in)/1));
}

.stroke-primary {
  stroke: var(--fallback-p,oklch(var(--p)/1));
}

.stroke-success {
  stroke: var(--fallback-su,oklch(var(--su)/1));
}

.p-0 {
  padding: 0px;
}

.p-1 {
  padding: 0.25rem;
}

.p-10 {
  padding: 2.5rem;
}

.p-2 {
  padding: 0.5rem;
}

.p-3 {
  padding: 0.75rem;
}

.p-4 {
  padding: 1rem;
}

.p-5 {
  padding: 1.25rem;
}

.p-6 {
  padding: 1.5rem;
}

.p-8 {
  padding: 2rem;
}

.px-1 {
  padding-left: 0.25rem;
  padding-right: 0.25rem;
}

.px-1\.5 {
  padding-left: 0.375rem;
  padding-right: 0.375rem;
}

.px-2 {
  padding-left: 0.5rem;
  padding-right: 0.5rem;
}

.px-3 {
  padding-left: 0.75rem;
  padding-right: 0.75rem;
}

.px-4 {
  padding-left: 1rem;
  padding-right: 1rem;
}

.px-5 {
  padding-left: 1.25rem;
  padding-right: 1.25rem;
}

.px-6 {
  padding-left: 1.5rem;
  padding-right: 1.5rem;
}

.px-8 {
  padding-left: 2rem;
  padding-right: 2rem;
}

.py-0 {
  padding-top: 0px;
  padding-bottom: 0px;
}

.py-12 {
  padding-top: 3rem;
  padding-bottom: 3rem;
}

.py-16 {
  padding-top: 4rem;
  padding-bottom: 4rem;
}

.py-3 {
  padding-top: 0.75rem;
  padding-bottom: 0.75rem;
}

.py-4 {
  padding-top: 1rem;
  padding-bottom: 1rem;
}

.py-5 {
  padding-top: 1.25rem;
  padding-bottom: 1.25rem;
}

.py-8 {
  padding-top: 2rem;
  padding-bottom: 2rem;
}

.py-2 {
  padding-top: 0.5rem;
  padding-bottom: 0.5rem;
}

.pb-3 {
  padding-bottom: 0.75rem;
}

.pb-5 {
  padding-bottom: 1.25rem;
}

.pb-8 {
  padding-bottom: 2rem;
}

.pl-0 {
  padding-left: 0px;
}

.pl-2 {
  padding-left: 0.5rem;
}

.pr-2 {
  padding-right: 0.5rem;
}

.pr-20 {
  padding-right: 5rem;
}

.pr-4 {
  padding-right: 1rem;
}

.pr-8 {
  padding-right: 2rem;
}

.pt-0 {
  padding-top: 0px;
}

.pt-3 {
  padding-top: 0.75rem;
}

.pt-4 {
  padding-top: 1rem;
}

.pt-8 {
  padding-top: 2rem;
}

.text-left {
  text-align: left;
}

.text-center {
  text-align: center;
}

.text-right {
  text-align: right;
}

.text-start {
  text-align: start;
}

.text-end {
  text-align: end;
}

.align-middle {
  vertical-align: middle;
}

.font-mono {
  font-family: ui-monospace, SFMono-Regular, Menlo, Monaco, Consolas, "Liberation Mono", "Courier New", monospace;
}

.font-sans {
  font-family: ui-sans-serif, system-ui, sans-serif, "Apple Color Emoji", "Segoe UI Emoji", "Segoe UI Symbol", "Noto Color Emoji";
}

.text-2xl {
  font-size: 1.5rem;
  line-height: 2rem;
}

.text-3xl {
  font-size: 1.875rem;
  line-height: 2.25rem;
}

.text-5xl {
  font-size: 3rem;
  line-height: 1;
}

.text-lg {
  font-size: 1.125rem;
  line-height: 1.75rem;
}

.text-sm {
  font-size: 0.875rem;
  line-height: 1.25rem;
}

.text-xl {
  font-size: 1.25rem;
  line-height: 1.75rem;
}

.text-xs {
  font-size: 0.75rem;
  line-height: 1rem;
}

.font-bold {
  font-weight: 700;
}

.font-medium {
  font-weight: 500;
}

.font-normal {
  font-weight: 400;
}

.uppercase {
  text-transform: uppercase;
}

.lowercase {
  text-transform: lowercase;
}

.leading-9 {
  line-height: 2.25rem;
}

.leading-normal {
  line-height: 1.5;
}

.tracking-normal {
  letter-spacing: 0em;
}

.tracking-tight {
  letter-spacing: -0.025em;
}

.tracking-wider {
  letter-spacing: 0.05em;
}

.tracking-widest {
  letter-spacing: 0.1em;
}

.text-accent {
  --tw-text-opacity: 1;
  color: var(--fallback-a,oklch(var(--a)/var(--tw-text-opacity)));
}

.text-base-100 {
  --tw-text-opacity: 1;
  color: var(--fallback-b1,oklch(var(--b1)/var(--tw-text-opacity)));
}

.text-base-content {
  --tw-text-opacity: 1;
  color: var(--fallback-bc,oklch(var(--bc)/var(--tw-text-opacity)));
}

.text-base-content\/50 {
  color: var(--fallback-bc,oklch(var(--bc)/0.5));
}

.text-base-content\/60 {
  color: var(--fallback-bc,oklch(var(--bc)/0.6));
}

.text-base-content\/70 {
  color: var(--fallback-bc,oklch(var(--bc)/0.7));
}

.text-base-content\/80 {
  color: var(--fallback-bc,oklch(var(--bc)/0.8));
}

.text-error {
  --tw-text-opacity: 1;
  color: var(--fallback-er,oklch(var(--er)/var(--tw-text-opacity)));
}

.text-gray-500 {
  --tw-text-opacity: 1;
  color: rgb(107 114 128 / var(--tw-text-opacity));
}

.text-info {
  --tw-text-opacity: 1;
  color: var(--fallback-in,oklch(var(--in)/var(--tw-text-opacity)));
}

.text-info-content {
  --tw-text-opacity: 1;
  color: var(--fallback-inc,oklch(var(--inc)/var(--tw-text-opacity)));
}

.text-neutral {
  --tw-text-opacity: 1;
  color: var(--fallback-n,oklch(var(--n)/var(--tw-text-opacity)));
}

.text-primary\/90 {
  color: var(--fallback-p,oklch(var(--p)/0.9));
}

.text-success {
  --tw-text-opacity: 1;
  color: var(--fallback-su,oklch(var(--su)/var(--tw-text-opacity)));
}

.text-secondary {
  --tw-text-opacity: 1;
  color: var(--fallback-s,oklch(var(--s)/var(--tw-text-opacity)));
}

.text-primary {
  --tw-text-opacity: 1;
  color: var(--fallback-p,oklch(var(--p)/var(--tw-text-opacity)));
}

.opacity-0 {
  opacity: 0;
}

.opacity-30 {
  opacity: 0.3;
}

.opacity-50 {
  opacity: 0.5;
}

.opacity-60 {
  opacity: 0.6;
}

.opacity-70 {
  opacity: 0.7;
}

.opacity-80 {
  opacity: 0.8;
}

.shadow {
  --tw-shadow: 0 1px 3px 0 rgb(0 0 0 / 0.1), 0 1px 2px -1px rgb(0 0 0 / 0.1);
  --tw-shadow-colored: 0 1px 3px 0 var(--tw-shadow-color), 0 1px 2px -1px var(--tw-shadow-color);
  box-shadow: var(--tw-ring-offset-shadow, 0 0 #0000), var(--tw-ring-shadow, 0 0 #0000), var(--tw-shadow);
}

.shadow-2xl {
  --tw-shadow: 0 25px 50px -12px rgb(0 0 0 / 0.25);
  --tw-shadow-colored: 0 25px 50px -12px var(--tw-shadow-color);
  box-shadow: var(--tw-ring-offset-shadow, 0 0 #0000), var(--tw-ring-shadow, 0 0 #0000), var(--tw-shadow);
}

.shadow-lg {
  --tw-shadow: 0 10px 15px -3px rgb(0 0 0 / 0.1), 0 4px 6px -4px rgb(0 0 0 / 0.1);
  --tw-shadow-colored: 0 10px 15px -3px var(--tw-shadow-color), 0 4px 6px -4px var(--tw-shadow-color);
  box-shadow: var(--tw-ring-offset-shadow, 0 0 #0000), var(--tw-ring-shadow, 0 0 #0000), var(--tw-shadow);
}

.shadow-md {
  --tw-shadow: 0 4px 6px -1px rgb(0 0 0 / 0.1), 0 2px 4px -2px rgb(0 0 0 / 0.1);
  --tw-shadow-colored: 0 4px 6px -1px var(--tw-shadow-color), 0 2px 4px -2px var(--tw-shadow-color);
  box-shadow: var(--tw-ring-offset-shadow, 0 0 #0000), var(--tw-ring-shadow, 0 0 #0000), var(--tw-shadow);
}

.shadow-none {
  --tw-shadow: 0 0 #0000;
  --tw-shadow-colored: 0 0 #0000;
  box-shadow: var(--tw-ring-offset-shadow, 0 0 #0000), var(--tw-ring-shadow, 0 0 #0000), var(--tw-shadow);
}

.shadow-xl {
  --tw-shadow: 0 20px 25px -5px rgb(0 0 0 / 0.1), 0 8px 10px -6px rgb(0 0 0 / 0.1);
  --tw-shadow-colored: 0 20px 25px -5px var(--tw-shadow-color), 0 8px 10px -6px var(--tw-shadow-color);
  box-shadow: var(--tw-ring-offset-shadow, 0 0 #0000), var(--tw-ring-shadow, 0 0 #0000), var(--tw-shadow);
}

.outline {
  outline-style: solid;
}

.outline-0 {
  outline-width: 0px;
}

.outline-2 {
  outline-width: 2px;
}

.outline-4 {
  outline-width: 4px;
}

.outline-offset-1 {
  outline-offset: 1px;
}

.outline-accent {
  outline-color: var(--fallback-a,oklch(var(--a)/1));
}

.outline-error {
  outline-color: var(--fallback-er,oklch(var(--er)/1));
}

.outline-info {
  outline-color: var(--fallback-in,oklch(var(--in)/1));
}

.contrast-150 {
  --tw-contrast: contrast(1.5);
  filter: var(--tw-blur) var(--tw-brightness) var(--tw-contrast) var(--tw-grayscale) var(--tw-hue-rotate) var(--tw-invert) var(--tw-saturate) var(--tw-sepia) var(--tw-drop-shadow);
}

.filter {
  filter: var(--tw-blur) var(--tw-brightness) var(--tw-contrast) var(--tw-grayscale) var(--tw-hue-rotate) var(--tw-invert) var(--tw-saturate) var(--tw-sepia) var(--tw-drop-shadow);
}

.transition {
  transition-property: color, background-color, border-color, text-decoration-color, fill, stroke, opacity, box-shadow, transform, filter, -webkit-backdrop-filter;
  transition-property: color, background-color, border-color, text-decoration-color, fill, stroke, opacity, box-shadow, transform, filter, backdrop-filter;
  transition-property: color, background-color, border-color, text-decoration-color, fill, stroke, opacity, box-shadow, transform, filter, backdrop-filter, -webkit-backdrop-filter;
  transition-timing-function: cubic-bezier(0.4, 0, 0.2, 1);
  transition-duration: 150ms;
}

.transition-colors {
  transition-property: color, background-color, border-color, text-decoration-color, fill, stroke;
  transition-timing-function: cubic-bezier(0.4, 0, 0.2, 1);
  transition-duration: 150ms;
}

.transition-opacity {
  transition-property: opacity;
  transition-timing-function: cubic-bezier(0.4, 0, 0.2, 1);
  transition-duration: 150ms;
}

/* Custom CSS */

.artboard #player-nav {
  display: none;
}

/* Basics */

.mapboxgl-ctrl-geocoder,
.mapboxgl-ctrl-geocoder *,
.mapboxgl-ctrl-geocoder *:after,
.mapboxgl-ctrl-geocoder *:before {
  z-index: 10;
  box-sizing: border-box;
}

.mapboxgl-ctrl-geocoder {
  flex-shrink: 1;
  -webkit-appearance: none;
     -moz-appearance: none;
          appearance: none;
  height: 3rem;
  padding-left: 1rem;
  padding-right: 1rem;
  font-size: 1rem;
  line-height: 2;
  line-height: 1.5rem;
  border-radius: var(--rounded-btn, 0.5rem);
  border-width: 1px;
  border-color: transparent;
  --tw-bg-opacity: 1;
  background-color: var(--fallback-b1,oklch(var(--b1)/var(--tw-bg-opacity)));
}

.mapboxgl-ctrl-geocoder[type="number"]::-webkit-inner-spin-button {
  margin-top: -1rem;
  margin-bottom: -1rem;
  margin-inline-end: -1rem;
}

.mapboxgl-ctrl-geocoder input {
  --tw-bg-opacity: 1;
  background-color: var(--fallback-p,oklch(var(--p)/var(--tw-bg-opacity)));
  background-color: transparent;
}

.mapboxgl-ctrl-geocoder input:focus {
  outline: 2px solid transparent;
  outline-offset: 2px;
}

.mapboxgl-ctrl-geocoder[list]::-webkit-calendar-picker-indicator {
  line-height: 1em;
}

.mapboxgl-ctrl-geocoder {
  border-color: var(--fallback-bc,oklch(var(--bc)/0.2));
}

.mapboxgl-ctrl-geocoder:focus,.mapboxgl-ctrl-geocoder:focus-within {
  box-shadow: none;
  border-color: var(--fallback-bc,oklch(var(--bc)/0.2));
  outline-style: solid;
  outline-width: 2px;
  outline-offset: 2px;
  outline-color: var(--fallback-bc,oklch(var(--bc)/0.2));
}

.mapboxgl-ctrl-geocoder:has(> input[disabled]),.mapboxgl-ctrl-geocoder:disabled,.mapboxgl-ctrl-geocoder[disabled] {
  cursor: not-allowed;
  --tw-border-opacity: 1;
  border-color: var(--fallback-b2,oklch(var(--b2)/var(--tw-border-opacity)));
  --tw-bg-opacity: 1;
  background-color: var(--fallback-b2,oklch(var(--b2)/var(--tw-bg-opacity)));
  color: var(--fallback-bc,oklch(var(--bc)/0.4));
}

.mapboxgl-ctrl-geocoder:has(> input[disabled])::-moz-placeholder, .mapboxgl-ctrl-geocoder:disabled::-moz-placeholder, .mapboxgl-ctrl-geocoder[disabled]::-moz-placeholder {
  color: var(--fallback-bc,oklch(var(--bc)/var(--tw-placeholder-opacity)));
  --tw-placeholder-opacity: 0.2;
}

.mapboxgl-ctrl-geocoder:has(> input[disabled])::placeholder,.mapboxgl-ctrl-geocoder:disabled::placeholder,.mapboxgl-ctrl-geocoder[disabled]::placeholder {
  color: var(--fallback-bc,oklch(var(--bc)/var(--tw-placeholder-opacity)));
  --tw-placeholder-opacity: 0.2;
}

.mapboxgl-ctrl-geocoder:has(> input[disabled]) > input[disabled] {
  cursor: not-allowed;
}

.mapboxgl-ctrl-geocoder::-webkit-date-and-time-value {
  text-align: inherit;
}

.mockup-browser .mockup-browser-toolbar .mapboxgl-ctrl-geocoder {
  position: relative;
  margin-left: auto;
  margin-right: auto;
  display: block;
  height: 1.75rem;
  width: 24rem;
  overflow: hidden;
  text-overflow: ellipsis;
  white-space: nowrap;
  --tw-bg-opacity: 1;
  background-color: var(--fallback-b2,oklch(var(--b2)/var(--tw-bg-opacity)));
  padding-left: 2rem;
  direction: ltr;
}

.mockup-browser .mockup-browser-toolbar .mapboxgl-ctrl-geocoder:before {
  content: "";
  position: absolute;
  left: 0.5rem;
  top: 50%;
  aspect-ratio: 1 / 1;
  height: 0.75rem;
  --tw-translate-y: -50%;
  transform: translate(var(--tw-translate-x), var(--tw-translate-y)) rotate(var(--tw-rotate)) skewX(var(--tw-skew-x)) skewY(var(--tw-skew-y)) scaleX(var(--tw-scale-x)) scaleY(var(--tw-scale-y));
  border-radius: 9999px;
  border-width: 2px;
  border-color: currentColor;
  opacity: 0.6;
}

.mockup-browser .mockup-browser-toolbar .mapboxgl-ctrl-geocoder:after {
  content: "";
  position: absolute;
  left: 1.25rem;
  top: 50%;
  height: 0.5rem;
  --tw-translate-y: 25%;
  --tw-rotate: -45deg;
  transform: translate(var(--tw-translate-x), var(--tw-translate-y)) rotate(var(--tw-rotate)) skewX(var(--tw-skew-x)) skewY(var(--tw-skew-y)) scaleX(var(--tw-scale-x)) scaleY(var(--tw-scale-y));
  border-radius: 9999px;
  border-width: 1px;
  border-color: currentColor;
  opacity: 0.6;
}

.mapboxgl-ctrl-geocoder {
  position: relative;
  display: flex;
  width: 100%;
  align-items: center;
  --tw-bg-opacity: 1;
  background-color: var(--fallback-b1,oklch(var(--b1)/var(--tw-bg-opacity)));
}

.mapboxgl-ctrl-geocoder--input {
  margin: 0px;
  width: 100%;
  flex-grow: 1;
  overflow: hidden;
  text-overflow: ellipsis;
  white-space: nowrap;
  border-width: 0px;
  background-color: transparent;
  padding: 0.5rem;
}

.mapboxgl-ctrl-geocoder--input::-ms-clear {
  display: none;
}

.mapboxgl-ctrl-geocoder .mapboxgl-ctrl-geocoder--pin-right {
  display: flex;
  flex-direction: row-reverse;
  align-items: center;
}

.mapboxgl-ctrl-geocoder .mapboxgl-ctrl-geocoder--pin-right > * {
  display: none;
  flex-shrink: 0;
}

.mapboxgl-ctrl-geooverflow-ellipsis coder .suggestions {
  --tw-shadow: 0 4px 6px -1px rgb(0 0 0 / 0.1), 0 2px 4px -2px rgb(0 0 0 / 0.1);
  --tw-shadow-colored: 0 4px 6px -1px var(--tw-shadow-color), 0 2px 4px -2px var(--tw-shadow-color);
  box-shadow: var(--tw-ring-offset-shadow, 0 0 #0000), var(--tw-ring-shadow, 0 0 #0000), var(--tw-shadow);
}

.mapboxgl-ctrl-geocoder .suggestions-wrapper {
  width: 0px;
  flex-shrink: 0;
}

/* Collapsed */

.mapboxgl-ctrl-geocoder.mapboxgl-ctrl-geocoder--collapsed {
  width: 50px;
  min-width: 50px;
  transition: width .25s, min-width .25s;
}

/* Suggestions */

.mapboxgl-ctrl-geocoder .suggestions {
  position: absolute;
  left: 0px;
  z-index: 50;
  margin: 0px;
  width: 100%;
  list-style-type: none;
  overflow: hidden;
  border-radius: 0.25rem;
  --tw-bg-opacity: 1;
  background-color: var(--fallback-b1,oklch(var(--b1)/var(--tw-bg-opacity)));
  padding: 0px;
  font-size: 0.875rem;
  line-height: 1.25rem;
  top: 110%;
  /* fallback */
  top: calc(100% + 6px);
}

.mapboxgl-ctrl-bottom-left .suggestions,
.mapboxgl-ctrl-bottom-right .suggestions {
  top: auto;
  bottom: 100%;
}

.mapboxgl-ctrl-geocoder .suggestions > li > a {
  display: block;
  padding-top: 0.5rem;
  padding-bottom: 0.5rem;
  padding-left: 1rem;
  padding-right: 1rem;
  --tw-text-opacity: 1;
  color: var(--fallback-bc,oklch(var(--bc)/var(--tw-text-opacity)));
}

.mapboxgl-ctrl-geocoder .suggestions > .active > a,
.mapboxgl-ctrl-geocoder .suggestions > li > a:hover {
  cursor: pointer;
  --tw-bg-opacity: 1;
  background-color: var(--fallback-b2,oklch(var(--b2)/var(--tw-bg-opacity)));
  --tw-text-opacity: 1;
  color: var(--fallback-bc,oklch(var(--bc)/var(--tw-text-opacity)));
  text-decoration-line: none;
}

.mapboxgl-ctrl-geocoder--suggestion-title {
  font-weight: 700;
}

.mapboxgl-ctrl-geocoder--suggestion-title,
.mapboxgl-ctrl-geocoder--suggestion-address {
  overflow: hidden;
  text-overflow: ellipsis;
  white-space: nowrap;
}

/* Icons */

.mapboxgl-ctrl-geocoder--icon {
  top: 1rem;
  display: inline-block;
  fill: currentColor;
  vertical-align: middle;
}

.mapboxgl-ctrl-geocoder--icon-search {
  height: 1.25rem;
  width: 1.25rem;
  fill: currentColor;
  opacity: 0.5;
}

.mapboxgl-ctrl-geocoder--button {
  display: inline-flex;
  height: 3rem;
  min-height: 3rem;
  flex-shrink: 0;
  cursor: pointer;
  -webkit-user-select: none;
     -moz-user-select: none;
          user-select: none;
  flex-wrap: wrap;
  align-items: center;
  justify-content: center;
  border-radius: var(--rounded-btn, 0.5rem);
  border-color: transparent;
  border-color: oklch(var(--btn-color, var(--b2)) / var(--tw-border-opacity));
  padding-left: 1rem;
  padding-right: 1rem;
  text-align: center;
  font-size: 0.875rem;
  line-height: 1em;
  gap: 0.5rem;
  font-weight: 600;
  text-decoration-line: none;
  transition-duration: 200ms;
  transition-timing-function: cubic-bezier(0, 0, 0.2, 1);
  border-width: var(--border-btn, 1px);
  transition-property: color, background-color, border-color, opacity, box-shadow, transform;
  --tw-text-opacity: 1;
  color: var(--fallback-bc,oklch(var(--bc)/var(--tw-text-opacity)));
  --tw-shadow: 0 1px 2px 0 rgb(0 0 0 / 0.05);
  --tw-shadow-colored: 0 1px 2px 0 var(--tw-shadow-color);
  box-shadow: var(--tw-ring-offset-shadow, 0 0 #0000), var(--tw-ring-shadow, 0 0 #0000), var(--tw-shadow);
  outline-color: var(--fallback-bc,oklch(var(--bc)/1));
  background-color: oklch(var(--btn-color, var(--b2)) / var(--tw-bg-opacity));
  --tw-bg-opacity: 1;
  --tw-border-opacity: 1;
}

.mapboxgl-ctrl-geocoder--button[disabled],.mapboxgl-ctrl-geocoder--button:disabled {
  pointer-events: none;
}

.mapboxgl-ctrl-geocoder--button {
  height: 3rem;
  width: 3rem;
  border-radius: 9999px;
  padding: 0px;
}

:where(.mapboxgl-ctrl-geocoder--button:is(input[type="checkbox"])),
:where(.mapboxgl-ctrl-geocoder--button:is(input[type="radio"])) {
  width: auto;
  -webkit-appearance: none;
     -moz-appearance: none;
          appearance: none;
}

.mapboxgl-ctrl-geocoder--button:is(input[type="checkbox"]):after,.mapboxgl-ctrl-geocoder--button:is(input[type="radio"]):after {
  --tw-content: attr(aria-label);
  content: var(--tw-content);
}

@media (hover: hover) {
  .mapboxgl-ctrl-geocoder--button:hover {
    --tw-border-opacity: 1;
    border-color: var(--fallback-b3,oklch(var(--b3)/var(--tw-border-opacity)));
    --tw-bg-opacity: 1;
    background-color: var(--fallback-b3,oklch(var(--b3)/var(--tw-bg-opacity)));
  }

  @supports (color: color-mix(in oklab, black, black)) {
    .mapboxgl-ctrl-geocoder--button:hover {
      background-color: color-mix(
            in oklab,
            oklch(var(--btn-color, var(--b2)) / var(--tw-bg-opacity, 1)) 90%,
            black
          );
      border-color: color-mix(
            in oklab,
            oklch(var(--btn-color, var(--b2)) / var(--tw-border-opacity, 1)) 90%,
            black
          );
    }
  }

  @supports not (color: oklch(0% 0 0)) {
    .mapboxgl-ctrl-geocoder--button:hover {
      background-color: var(--btn-color, var(--fallback-b2));
      border-color: var(--btn-color, var(--fallback-b2));
    }
  }

  .mapboxgl-ctrl-geocoder--button:hover {
    --tw-border-opacity: 1;
    border-color: var(--fallback-b3,oklch(var(--b3)/var(--tw-border-opacity)));
    --tw-bg-opacity: 1;
    background-color: var(--fallback-b3,oklch(var(--b3)/var(--tw-bg-opacity)));
  }

  @supports (color: color-mix(in oklab, black, black)) {
    .mapboxgl-ctrl-geocoder--button:hover {
      background-color: color-mix(
            in oklab,
            oklch(var(--btn-color, var(--b2)) / var(--tw-bg-opacity, 1)) 90%,
            black
          );
      border-color: color-mix(
            in oklab,
            oklch(var(--btn-color, var(--b2)) / var(--tw-border-opacity, 1)) 90%,
            black
          );
    }
  }

  @supports not (color: oklch(0% 0 0)) {
    .mapboxgl-ctrl-geocoder--button:hover {
      background-color: var(--btn-color, var(--fallback-b2));
      border-color: var(--btn-color, var(--fallback-b2));
    }
  }

  .mapboxgl-ctrl-geocoder--button:hover {
    --tw-border-opacity: 1;
    border-color: var(--fallback-b3,oklch(var(--b3)/var(--tw-border-opacity)));
    --tw-bg-opacity: 1;
    background-color: var(--fallback-b3,oklch(var(--b3)/var(--tw-bg-opacity)));
  }

  @supports (color: color-mix(in oklab, black, black)) {
    .mapboxgl-ctrl-geocoder--button:hover {
      background-color: color-mix(
            in oklab,
            oklch(var(--btn-color, var(--b2)) / var(--tw-bg-opacity, 1)) 90%,
            black
          );
      border-color: color-mix(
            in oklab,
            oklch(var(--btn-color, var(--b2)) / var(--tw-border-opacity, 1)) 90%,
            black
          );
    }
  }

  @supports not (color: oklch(0% 0 0)) {
    .mapboxgl-ctrl-geocoder--button:hover {
      background-color: var(--btn-color, var(--fallback-b2));
      border-color: var(--btn-color, var(--fallback-b2));
    }
  }

  .mapboxgl-ctrl-geocoder--button.glass:hover {
    --glass-opacity: 25%;
    --glass-border-opacity: 15%;
  }

  .mapboxgl-ctrl-geocoder--button:hover {
    border-color: transparent;
  }

  @supports (color: oklch(0% 0 0)) {
    .mapboxgl-ctrl-geocoder--button:hover {
      background-color: var(--fallback-bc,oklch(var(--bc)/0.2));
    }
  }

  .mapboxgl-ctrl-geocoder--button:hover {
    border-color: transparent;
  }

  @supports (color: oklch(0% 0 0)) {
    .mapboxgl-ctrl-geocoder--button:hover {
      background-color: var(--fallback-bc,oklch(var(--bc)/0.2));
    }
  }

  .mapboxgl-ctrl-geocoder--button[disabled]:hover,.mapboxgl-ctrl-geocoder--button:disabled:hover {
    --tw-border-opacity: 0;
    background-color: var(--fallback-n,oklch(var(--n)/var(--tw-bg-opacity)));
    --tw-bg-opacity: 0.2;
    color: var(--fallback-bc,oklch(var(--bc)/var(--tw-text-opacity)));
    --tw-text-opacity: 0.2;
  }

  @supports (color: color-mix(in oklab, black, black)) {
    .mapboxgl-ctrl-geocoder--button:is(input[type="checkbox"]:checked):hover,.mapboxgl-ctrl-geocoder--button:is(input[type="radio"]:checked):hover {
      background-color: color-mix(in oklab, var(--fallback-p,oklch(var(--p)/1)) 90%, black);
      border-color: color-mix(in oklab, var(--fallback-p,oklch(var(--p)/1)) 90%, black);
    }
  }
}

@media (prefers-reduced-motion: no-preference) {
  .mapboxgl-ctrl-geocoder--button {
    animation: button-pop var(--animation-btn, 0.25s) ease-out;
  }
}

.mapboxgl-ctrl-geocoder--button:active:hover,.mapboxgl-ctrl-geocoder--button:active:focus {
  animation: button-pop 0s ease-out;
  transform: scale(var(--btn-focus-scale, 0.97));
}

@supports not (color: oklch(0% 0 0)) {
  .mapboxgl-ctrl-geocoder--button {
    background-color: var(--btn-color, var(--fallback-b2));
    border-color: var(--btn-color, var(--fallback-b2));
  }
}

.mapboxgl-ctrl-geocoder--button:focus-visible {
  outline-style: solid;
  outline-width: 2px;
  outline-offset: 2px;
}

.mapboxgl-ctrl-geocoder--button.glass {
  --tw-shadow: 0 0 #0000;
  --tw-shadow-colored: 0 0 #0000;
  box-shadow: var(--tw-ring-offset-shadow, 0 0 #0000), var(--tw-ring-shadow, 0 0 #0000), var(--tw-shadow);
  outline-color: currentColor;
}

.mapboxgl-ctrl-geocoder--button.glass.btn-active {
  --glass-opacity: 25%;
  --glass-border-opacity: 15%;
}

.mapboxgl-ctrl-geocoder--button {
  border-width: 1px;
  border-color: transparent;
  background-color: transparent;
  color: currentColor;
  --tw-shadow: 0 0 #0000;
  --tw-shadow-colored: 0 0 #0000;
  box-shadow: var(--tw-ring-offset-shadow, 0 0 #0000), var(--tw-ring-shadow, 0 0 #0000), var(--tw-shadow);
  outline-color: currentColor;
}

.mapboxgl-ctrl-geocoder--button.btn-active {
  border-color: transparent;
  background-color: var(--fallback-bc,oklch(var(--bc)/0.2));
}

.mapboxgl-ctrl-geocoder--button.btn-disabled,.mapboxgl-ctrl-geocoder--button[disabled],.mapboxgl-ctrl-geocoder--button:disabled {
  --tw-border-opacity: 0;
  background-color: var(--fallback-n,oklch(var(--n)/var(--tw-bg-opacity)));
  --tw-bg-opacity: 0.2;
  color: var(--fallback-bc,oklch(var(--bc)/var(--tw-text-opacity)));
  --tw-text-opacity: 0.2;
}

.mapboxgl-ctrl-geocoder--button:is(input[type="checkbox"]:checked),.mapboxgl-ctrl-geocoder--button:is(input[type="radio"]:checked) {
  --tw-border-opacity: 1;
  border-color: var(--fallback-p,oklch(var(--p)/var(--tw-border-opacity)));
  --tw-bg-opacity: 1;
  background-color: var(--fallback-p,oklch(var(--p)/var(--tw-bg-opacity)));
  --tw-text-opacity: 1;
  color: var(--fallback-pc,oklch(var(--pc)/var(--tw-text-opacity)));
}

.mapboxgl-ctrl-geocoder--button:is(input[type="checkbox"]:checked):focus-visible,.mapboxgl-ctrl-geocoder--button:is(input[type="radio"]:checked):focus-visible {
  outline-color: var(--fallback-p,oklch(var(--p)/1));
}

.join > :where(*:not(:first-child)):is(.mapboxgl-ctrl-geocoder--button) {
  margin-inline-start: calc(var(--border-btn) * -1);
}

.mapboxgl-ctrl-geocoder--button {
  height: 2rem;
  min-height: 2rem;
  padding-left: 0.75rem;
  padding-right: 0.75rem;
  font-size: 0.875rem;
}

.btn-square:where(.mapboxgl-ctrl-geocoder--button) {
  height: 2rem;
  width: 2rem;
  padding: 0px;
}

.mapboxgl-ctrl-geocoder--button:where(.btn-xs) {
  height: 1.5rem;
  width: 1.5rem;
  border-radius: 9999px;
  padding: 0px;
}

.mapboxgl-ctrl-geocoder--button:where(.btn-sm) {
  height: 2rem;
  width: 2rem;
  border-radius: 9999px;
  padding: 0px;
}

.btn-circle:where(.mapboxgl-ctrl-geocoder--button) {
  height: 2rem;
  width: 2rem;
  border-radius: 9999px;
  padding: 0px;
}

.mapboxgl-ctrl-geocoder--button:where(.btn-md) {
  height: 3rem;
  width: 3rem;
  border-radius: 9999px;
  padding: 0px;
}

.mapboxgl-ctrl-geocoder--button:where(.btn-lg) {
  height: 4rem;
  width: 4rem;
  border-radius: 9999px;
  padding: 0px;
}

.join.join-vertical > :where(*:not(:first-child)):is(.mapboxgl-ctrl-geocoder--button) {
  margin-top: calc(var(--border-btn) * -1);
}

.join.join-horizontal > :where(*:not(:first-child)):is(.mapboxgl-ctrl-geocoder--button) {
  margin-inline-start: calc(var(--border-btn) * -1);
}

.mapboxgl-ctrl-geocoder--icon-close {
  height: 1rem;
  width: 1rem;
  opacity: 0.5;
}

.mapboxgl-ctrl-geocoder--icon-geolocate {
  width: 22px;
  height: 22px;
  margin-top: 6px;
  margin-right: 3px;
}

.mapboxgl-ctrl-geocoder--icon-loading {
  height: 1.25rem;
  width: 1.25rem;
}

@keyframes spin {
  to {
    transform: rotate(360deg);
  }
}

.mapboxgl-ctrl-geocoder--icon-loading {
  animation: spin 1s linear infinite;
}

.mapboxgl-ctrl-geocoder--powered-by {
  float: inline-start;
  padding: 0.75rem;
  font-size: 0.75rem;
  line-height: 1rem;
  opacity: 0.5;
}

.mapboxgl-ctrl-geocoder--powered-by a:not(:hover) {
  text-decoration: none;
}

#map-container .marker {
  height: 0px;
  width: 0px;
  font-size: 0.875rem;
  line-height: 1.25rem;
}

#map-container .marker span {
  display: flex;
  height: 1.75rem;
  width: 1.75rem;
  background-color: var(--fallback-b1,oklch(var(--b1)/0.7));
  --tw-text-opacity: 1;
  color: var(--fallback-bc,oklch(var(--bc)/var(--tw-text-opacity)));
  --tw-backdrop-blur: blur(12px);
  -webkit-backdrop-filter: var(--tw-backdrop-blur) var(--tw-backdrop-brightness) var(--tw-backdrop-contrast) var(--tw-backdrop-grayscale) var(--tw-backdrop-hue-rotate) var(--tw-backdrop-invert) var(--tw-backdrop-opacity) var(--tw-backdrop-saturate) var(--tw-backdrop-sepia);
  backdrop-filter: var(--tw-backdrop-blur) var(--tw-backdrop-brightness) var(--tw-backdrop-contrast) var(--tw-backdrop-grayscale) var(--tw-backdrop-hue-rotate) var(--tw-backdrop-invert) var(--tw-backdrop-opacity) var(--tw-backdrop-saturate) var(--tw-backdrop-sepia);
  justify-content:center;
  align-items:center;
  box-sizing:border-box;
  border:solid 2px;
  border-radius: 0 70% 70%;
  box-shadow:0 0 2px #000;
  cursor: pointer;
  transform-origin:0 0;
  transform: rotateZ(-135deg);
}

#map-container .marker b {
  transform: rotateZ(135deg)
}

#map-container .mapboxgl-popup {
  max-width: 13rem;
}

#map-container .mapboxgl-popup-content {
  text-align: center;
  border-radius: 0.375rem;
  --tw-bg-opacity: 1;
  background-color: var(--fallback-bc,oklch(var(--bc)/var(--tw-bg-opacity)));
  padding-top: 0.5rem;
  padding-bottom: 0.5rem;
  padding-left: 1rem;
  padding-right: 1.75rem;
  font-size: 1rem;
  line-height: 1.5rem;
  --tw-text-opacity: 1;
  color: var(--fallback-b1,oklch(var(--b1)/var(--tw-text-opacity)));
  --tw-shadow: 0 10px 15px -3px rgb(0 0 0 / 0.1), 0 4px 6px -4px rgb(0 0 0 / 0.1);
  --tw-shadow-colored: 0 10px 15px -3px var(--tw-shadow-color), 0 4px 6px -4px var(--tw-shadow-color);
  box-shadow: var(--tw-ring-offset-shadow, 0 0 #0000), var(--tw-ring-shadow, 0 0 #0000), var(--tw-shadow);
}

#map-container .mapboxgl-popup-anchor-bottom .mapboxgl-popup-tip {
  --tw-border-opacity: 1;
  border-top-color: var(--fallback-bc,oklch(var(--bc)/var(--tw-border-opacity)));
}

#map-container .mapboxgl-popup-anchor-top .mapboxgl-popup-tip {
  --tw-border-opacity: 1;
  border-bottom-color: var(--fallback-bc,oklch(var(--bc)/var(--tw-border-opacity)));
}

#map-container .mapboxgl-popup-anchor-left .mapboxgl-popup-tip {
  --tw-border-opacity: 1;
  border-right-color: var(--fallback-bc,oklch(var(--bc)/var(--tw-border-opacity)));
}

#map-container .mapboxgl-popup-anchor-right .mapboxgl-popup-tip {
  --tw-border-opacity: 1;
  border-left-color: var(--fallback-bc,oklch(var(--bc)/var(--tw-border-opacity)));
}

#map-container .mapboxgl-popup-anchor-top-right .mapboxgl-popup-tip {
  --tw-border-opacity: 1;
  border-bottom-color: var(--fallback-bc,oklch(var(--bc)/var(--tw-border-opacity)));
}

#map-container .mapboxgl-popup-anchor-top-right .mapboxgl-popup-content {
  border-top-right-radius: 0px;
}

#map-container .mapboxgl-popup-anchor-top-left .mapboxgl-popup-tip {
  --tw-border-opacity: 1;
  border-bottom-color: var(--fallback-bc,oklch(var(--bc)/var(--tw-border-opacity)));
}

#map-container .mapboxgl-popup-anchor-top-left .mapboxgl-popup-content {
  border-top-left-radius: 0px;
}

#map-container .mapboxgl-popup-anchor-bottom-right .mapboxgl-popup-tip {
  --tw-border-opacity: 1;
  border-top-color: var(--fallback-bc,oklch(var(--bc)/var(--tw-border-opacity)));
}

#map-container .mapboxgl-popup-anchor-bottom-right .mapboxgl-popup-content {
  border-bottom-right-radius: 0px;
}

#map-container .mapboxgl-popup-anchor-bottom-left .mapboxgl-popup-tip {
  --tw-border-opacity: 1;
  border-top-color: var(--fallback-bc,oklch(var(--bc)/var(--tw-border-opacity)));
}

#map-container .mapboxgl-popup-anchor-bottom-left .mapboxgl-popup-content {
  border-bottom-left-radius: 0px;
}

#map-container .mapboxgl-popup-close-button {
  display: inline-flex;
  height: 3rem;
  min-height: 3rem;
  flex-shrink: 0;
  cursor: pointer;
  -webkit-user-select: none;
     -moz-user-select: none;
          user-select: none;
  flex-wrap: wrap;
  align-items: center;
  justify-content: center;
  border-radius: var(--rounded-btn, 0.5rem);
  border-color: transparent;
  border-color: oklch(var(--btn-color, var(--b2)) / var(--tw-border-opacity));
  padding-left: 1rem;
  padding-right: 1rem;
  text-align: center;
  font-size: 0.875rem;
  line-height: 1em;
  gap: 0.5rem;
  font-weight: 600;
  text-decoration-line: none;
  transition-duration: 200ms;
  transition-timing-function: cubic-bezier(0, 0, 0.2, 1);
  border-width: var(--border-btn, 1px);
  transition-property: color, background-color, border-color, opacity, box-shadow, transform;
  --tw-text-opacity: 1;
  color: var(--fallback-bc,oklch(var(--bc)/var(--tw-text-opacity)));
  --tw-shadow: 0 1px 2px 0 rgb(0 0 0 / 0.05);
  --tw-shadow-colored: 0 1px 2px 0 var(--tw-shadow-color);
  box-shadow: var(--tw-ring-offset-shadow, 0 0 #0000), var(--tw-ring-shadow, 0 0 #0000), var(--tw-shadow);
  outline-color: var(--fallback-bc,oklch(var(--bc)/1));
  background-color: oklch(var(--btn-color, var(--b2)) / var(--tw-bg-opacity));
  --tw-bg-opacity: 1;
  --tw-border-opacity: 1;
}

#map-container .mapboxgl-popup-close-button[disabled],#map-container .mapboxgl-popup-close-button:disabled {
  pointer-events: none;
}

:where(#map-container .mapboxgl-popup-close-button:is(input[type="checkbox"])),
:where(#map-container .mapboxgl-popup-close-button:is(input[type="radio"])) {
  width: auto;
  -webkit-appearance: none;
     -moz-appearance: none;
          appearance: none;
}

#map-container .mapboxgl-popup-close-button:is(input[type="checkbox"]):after,#map-container .mapboxgl-popup-close-button:is(input[type="radio"]):after {
  --tw-content: attr(aria-label);
  content: var(--tw-content);
}

@media (hover: hover) {
  #map-container .mapboxgl-popup-close-button:hover {
    --tw-border-opacity: 1;
    border-color: var(--fallback-b3,oklch(var(--b3)/var(--tw-border-opacity)));
    --tw-bg-opacity: 1;
    background-color: var(--fallback-b3,oklch(var(--b3)/var(--tw-bg-opacity)));
  }

  @supports (color: color-mix(in oklab, black, black)) {
    #map-container .mapboxgl-popup-close-button:hover {
      background-color: color-mix(
            in oklab,
            oklch(var(--btn-color, var(--b2)) / var(--tw-bg-opacity, 1)) 90%,
            black
          );
      border-color: color-mix(
            in oklab,
            oklch(var(--btn-color, var(--b2)) / var(--tw-border-opacity, 1)) 90%,
            black
          );
    }
  }

  @supports not (color: oklch(0% 0 0)) {
    #map-container .mapboxgl-popup-close-button:hover {
      background-color: var(--btn-color, var(--fallback-b2));
      border-color: var(--btn-color, var(--fallback-b2));
    }
  }

  #map-container .mapboxgl-popup-close-button:hover {
    --tw-border-opacity: 1;
    border-color: var(--fallback-b3,oklch(var(--b3)/var(--tw-border-opacity)));
    --tw-bg-opacity: 1;
    background-color: var(--fallback-b3,oklch(var(--b3)/var(--tw-bg-opacity)));
  }

  @supports (color: color-mix(in oklab, black, black)) {
    #map-container .mapboxgl-popup-close-button:hover {
      background-color: color-mix(
            in oklab,
            oklch(var(--btn-color, var(--b2)) / var(--tw-bg-opacity, 1)) 90%,
            black
          );
      border-color: color-mix(
            in oklab,
            oklch(var(--btn-color, var(--b2)) / var(--tw-border-opacity, 1)) 90%,
            black
          );
    }
  }

  @supports not (color: oklch(0% 0 0)) {
    #map-container .mapboxgl-popup-close-button:hover {
      background-color: var(--btn-color, var(--fallback-b2));
      border-color: var(--btn-color, var(--fallback-b2));
    }
  }

  #map-container .mapboxgl-popup-close-button:hover {
    --tw-border-opacity: 1;
    border-color: var(--fallback-b3,oklch(var(--b3)/var(--tw-border-opacity)));
    --tw-bg-opacity: 1;
    background-color: var(--fallback-b3,oklch(var(--b3)/var(--tw-bg-opacity)));
  }

  @supports (color: color-mix(in oklab, black, black)) {
    #map-container .mapboxgl-popup-close-button:hover {
      background-color: color-mix(
            in oklab,
            oklch(var(--btn-color, var(--b2)) / var(--tw-bg-opacity, 1)) 90%,
            black
          );
      border-color: color-mix(
            in oklab,
            oklch(var(--btn-color, var(--b2)) / var(--tw-border-opacity, 1)) 90%,
            black
          );
    }
  }

  @supports not (color: oklch(0% 0 0)) {
    #map-container .mapboxgl-popup-close-button:hover {
      background-color: var(--btn-color, var(--fallback-b2));
      border-color: var(--btn-color, var(--fallback-b2));
    }
  }

  #map-container .mapboxgl-popup-close-button.glass:hover {
    --glass-opacity: 25%;
    --glass-border-opacity: 15%;
  }

  #map-container .mapboxgl-popup-close-button:hover {
    border-color: transparent;
  }

  @supports (color: oklch(0% 0 0)) {
    #map-container .mapboxgl-popup-close-button:hover {
      background-color: var(--fallback-bc,oklch(var(--bc)/0.2));
    }
  }

  #map-container .mapboxgl-popup-close-button:hover {
    border-color: transparent;
  }

  @supports (color: oklch(0% 0 0)) {
    #map-container .mapboxgl-popup-close-button:hover {
      background-color: var(--fallback-bc,oklch(var(--bc)/0.2));
    }
  }

  #map-container .mapboxgl-popup-close-button[disabled]:hover,#map-container .mapboxgl-popup-close-button:disabled:hover {
    --tw-border-opacity: 0;
    background-color: var(--fallback-n,oklch(var(--n)/var(--tw-bg-opacity)));
    --tw-bg-opacity: 0.2;
    color: var(--fallback-bc,oklch(var(--bc)/var(--tw-text-opacity)));
    --tw-text-opacity: 0.2;
  }

  @supports (color: color-mix(in oklab, black, black)) {
    #map-container .mapboxgl-popup-close-button:is(input[type="checkbox"]:checked):hover,#map-container .mapboxgl-popup-close-button:is(input[type="radio"]:checked):hover {
      background-color: color-mix(in oklab, var(--fallback-p,oklch(var(--p)/1)) 90%, black);
      border-color: color-mix(in oklab, var(--fallback-p,oklch(var(--p)/1)) 90%, black);
    }
  }
}

@media (prefers-reduced-motion: no-preference) {
  #map-container .mapboxgl-popup-close-button {
    animation: button-pop var(--animation-btn, 0.25s) ease-out;
  }
}

#map-container .mapboxgl-popup-close-button:active:hover,#map-container .mapboxgl-popup-close-button:active:focus {
  animation: button-pop 0s ease-out;
  transform: scale(var(--btn-focus-scale, 0.97));
}

@supports not (color: oklch(0% 0 0)) {
  #map-container .mapboxgl-popup-close-button {
    background-color: var(--btn-color, var(--fallback-b2));
    border-color: var(--btn-color, var(--fallback-b2));
  }
}

#map-container .mapboxgl-popup-close-button:focus-visible {
  outline-style: solid;
  outline-width: 2px;
  outline-offset: 2px;
}

#map-container .mapboxgl-popup-close-button.glass {
  --tw-shadow: 0 0 #0000;
  --tw-shadow-colored: 0 0 #0000;
  box-shadow: var(--tw-ring-offset-shadow, 0 0 #0000), var(--tw-ring-shadow, 0 0 #0000), var(--tw-shadow);
  outline-color: currentColor;
}

#map-container .mapboxgl-popup-close-button.glass.btn-active {
  --glass-opacity: 25%;
  --glass-border-opacity: 15%;
}

#map-container .mapboxgl-popup-close-button {
  border-width: 1px;
  border-color: transparent;
  background-color: transparent;
  color: currentColor;
  --tw-shadow: 0 0 #0000;
  --tw-shadow-colored: 0 0 #0000;
  box-shadow: var(--tw-ring-offset-shadow, 0 0 #0000), var(--tw-ring-shadow, 0 0 #0000), var(--tw-shadow);
  outline-color: currentColor;
}

#map-container .mapboxgl-popup-close-button.btn-active {
  border-color: transparent;
  background-color: var(--fallback-bc,oklch(var(--bc)/0.2));
}

#map-container .mapboxgl-popup-close-button.btn-disabled,#map-container .mapboxgl-popup-close-button[disabled],#map-container .mapboxgl-popup-close-button:disabled {
  --tw-border-opacity: 0;
  background-color: var(--fallback-n,oklch(var(--n)/var(--tw-bg-opacity)));
  --tw-bg-opacity: 0.2;
  color: var(--fallback-bc,oklch(var(--bc)/var(--tw-text-opacity)));
  --tw-text-opacity: 0.2;
}

#map-container .mapboxgl-popup-close-button:is(input[type="checkbox"]:checked),#map-container .mapboxgl-popup-close-button:is(input[type="radio"]:checked) {
  --tw-border-opacity: 1;
  border-color: var(--fallback-p,oklch(var(--p)/var(--tw-border-opacity)));
  --tw-bg-opacity: 1;
  background-color: var(--fallback-p,oklch(var(--p)/var(--tw-bg-opacity)));
  --tw-text-opacity: 1;
  color: var(--fallback-pc,oklch(var(--pc)/var(--tw-text-opacity)));
}

#map-container .mapboxgl-popup-close-button:is(input[type="checkbox"]:checked):focus-visible,#map-container .mapboxgl-popup-close-button:is(input[type="radio"]:checked):focus-visible {
  outline-color: var(--fallback-p,oklch(var(--p)/1));
}

.join > :where(*:not(:first-child)):is(#map-container .mapboxgl-popup-close-button) {
  margin-inline-start: calc(var(--border-btn) * -1);
}

#map-container .mapboxgl-popup-close-button {
  height: 1.5rem;
  min-height: 1.5rem;
  padding-left: 0.5rem;
  padding-right: 0.5rem;
  font-size: 0.75rem;
}

.btn-square:where(#map-container .mapboxgl-popup-close-button) {
  height: 1.5rem;
  width: 1.5rem;
  padding: 0px;
}

.btn-circle:where(#map-container .mapboxgl-popup-close-button) {
  height: 1.5rem;
  width: 1.5rem;
  border-radius: 9999px;
  padding: 0px;
}

.join.join-vertical > :where(*:not(:first-child)):is(#map-container .mapboxgl-popup-close-button) {
  margin-top: calc(var(--border-btn) * -1);
}

.join.join-horizontal > :where(*:not(:first-child)):is(#map-container .mapboxgl-popup-close-button) {
  margin-inline-start: calc(var(--border-btn) * -1);
}

#map-container .mapboxgl-popup-close-button {
  margin-top: 0.5rem;
}

#map-container .mapboxgl-popup-close-button:focus-visible {
  outline: 2px solid transparent;
  outline-offset: 2px;
}

#map-container .mapboxgl-popup-close-button {
  margin-right: 0.15rem;
}

/* Animation */

@keyframes rotate {
  from {
    transform: rotate(0);
  }

  to {
    transform: rotate(360deg);
  }
}

/* Docs */

.anchor {
  text-decoration-line: none;
  opacity: 0.5;
  transition-property: opacity;
  transition-timing-function: cubic-bezier(0.4, 0, 0.2, 1);
  transition-duration: 150ms;
}

.anchor:hover {
  opacity: 1;
}

@media (hover: hover) {
  .hover\:btn-error:hover.btn-outline:hover {
    --tw-text-opacity: 1;
    color: var(--fallback-erc,oklch(var(--erc)/var(--tw-text-opacity)));
  }

  @supports (color: color-mix(in oklab, black, black)) {
    .hover\:btn-error:hover.btn-outline:hover {
      background-color: color-mix(in oklab, var(--fallback-er,oklch(var(--er)/1)) 90%, black);
      border-color: color-mix(in oklab, var(--fallback-er,oklch(var(--er)/1)) 90%, black);
    }
  }

  .hover\:btn-error:hover.btn-outline:hover {
    --tw-text-opacity: 1;
    color: var(--fallback-erc,oklch(var(--erc)/var(--tw-text-opacity)));
  }

  @supports (color: color-mix(in oklab, black, black)) {
    .hover\:btn-error:hover.btn-outline:hover {
      background-color: color-mix(in oklab, var(--fallback-er,oklch(var(--er)/1)) 90%, black);
      border-color: color-mix(in oklab, var(--fallback-er,oklch(var(--er)/1)) 90%, black);
    }
  }
}

@supports not (color: oklch(0% 0 0)) {
  .hover\:btn-error:hover {
    --btn-color: var(--fallback-er);
  }
}

@supports (color: color-mix(in oklab, black, black)) {
  .hover\:btn-error:hover.btn-outline.btn-active {
    background-color: color-mix(in oklab, var(--fallback-er,oklch(var(--er)/1)) 90%, black);
    border-color: color-mix(in oklab, var(--fallback-er,oklch(var(--er)/1)) 90%, black);
  }
}

@supports (color: oklch(0% 0 0)) {
  .hover\:btn-error:hover {
    --btn-color: var(--er);
  }
}

.hover\:btn-error:hover {
  --tw-text-opacity: 1;
  color: var(--fallback-erc,oklch(var(--erc)/var(--tw-text-opacity)));
  outline-color: var(--fallback-er,oklch(var(--er)/1));
}

.hover\:btn-error:hover.btn-outline {
  --tw-text-opacity: 1;
  color: var(--fallback-er,oklch(var(--er)/var(--tw-text-opacity)));
}

.hover\:btn-error:hover.btn-outline.btn-active {
  --tw-text-opacity: 1;
  color: var(--fallback-erc,oklch(var(--erc)/var(--tw-text-opacity)));
}

@media not all and (min-width: 640px) {
  .max-sm\:input-accent {
    --tw-border-opacity: 1;
    border-color: var(--fallback-a,oklch(var(--a)/var(--tw-border-opacity)));
  }

  .max-sm\:input-accent:focus,.max-sm\:input-accent:focus-within {
    --tw-border-opacity: 1;
    border-color: var(--fallback-a,oklch(var(--a)/var(--tw-border-opacity)));
    outline-color: var(--fallback-a,oklch(var(--a)/1));
  }

  .max-sm\:input-accent {
    --tw-border-opacity: 1;
    border-color: var(--fallback-a,oklch(var(--a)/var(--tw-border-opacity)));
  }

  .max-sm\:input-accent:focus,.max-sm\:input-accent:focus-within {
    --tw-border-opacity: 1;
    border-color: var(--fallback-a,oklch(var(--a)/var(--tw-border-opacity)));
    outline-color: var(--fallback-a,oklch(var(--a)/1));
  }
}

@media (min-width: 640px) {
  .sm\:modal-middle {
    place-items: center;
  }

  .sm\:modal-middle :where(.modal-box) {
    width: 91.666667%;
    max-width: 32rem;
    --tw-translate-y: 0px;
    --tw-scale-x: .9;
    --tw-scale-y: .9;
    transform: translate(var(--tw-translate-x), var(--tw-translate-y)) rotate(var(--tw-rotate)) skewX(var(--tw-skew-x)) skewY(var(--tw-skew-y)) scaleX(var(--tw-scale-x)) scaleY(var(--tw-scale-y));
    border-top-left-radius: var(--rounded-box, 1rem);
    border-top-right-radius: var(--rounded-box, 1rem);
    border-bottom-right-radius: var(--rounded-box, 1rem);
    border-bottom-left-radius: var(--rounded-box, 1rem);
  }
}

@media (min-width: 768px) {
  .md\:prose-base {
    font-size: 1rem;
    line-height: 1.75;
  }

  .md\:prose-base :where(p):not(:where([class~="not-prose"],[class~="not-prose"] *)) {
    margin-top: 1.25em;
    margin-bottom: 1.25em;
  }

  .md\:prose-base :where([class~="lead"]):not(:where([class~="not-prose"],[class~="not-prose"] *)) {
    font-size: 1.25em;
    line-height: 1.6;
    margin-top: 1.2em;
    margin-bottom: 1.2em;
  }

  .md\:prose-base :where(blockquote):not(:where([class~="not-prose"],[class~="not-prose"] *)) {
    margin-top: 1.6em;
    margin-bottom: 1.6em;
    padding-inline-start: 1em;
  }

  .md\:prose-base :where(h1):not(:where([class~="not-prose"],[class~="not-prose"] *)) {
    font-size: 2.25em;
    margin-top: 0;
    margin-bottom: 0.8888889em;
    line-height: 1.1111111;
  }

  .md\:prose-base :where(h2):not(:where([class~="not-prose"],[class~="not-prose"] *)) {
    font-size: 1.5em;
    margin-top: 2em;
    margin-bottom: 1em;
    line-height: 1.3333333;
  }

  .md\:prose-base :where(h3):not(:where([class~="not-prose"],[class~="not-prose"] *)) {
    font-size: 1.25em;
    margin-top: 1.6em;
    margin-bottom: 0.6em;
    line-height: 1.6;
  }

  .md\:prose-base :where(h4):not(:where([class~="not-prose"],[class~="not-prose"] *)) {
    margin-top: 1.5em;
    margin-bottom: 0.5em;
    line-height: 1.5;
  }

  .md\:prose-base :where(img):not(:where([class~="not-prose"],[class~="not-prose"] *)) {
    margin-top: 2em;
    margin-bottom: 2em;
  }

  .md\:prose-base :where(picture):not(:where([class~="not-prose"],[class~="not-prose"] *)) {
    margin-top: 2em;
    margin-bottom: 2em;
  }

  .md\:prose-base :where(picture > img):not(:where([class~="not-prose"],[class~="not-prose"] *)) {
    margin-top: 0;
    margin-bottom: 0;
  }

  .md\:prose-base :where(video):not(:where([class~="not-prose"],[class~="not-prose"] *)) {
    margin-top: 2em;
    margin-bottom: 2em;
  }

  .md\:prose-base :where(kbd):not(:where([class~="not-prose"],[class~="not-prose"] *)) {
    font-size: 0.875em;
    border-radius: 0.3125rem;
    padding-top: 0.1875em;
    padding-inline-end: 0.375em;
    padding-bottom: 0.1875em;
    padding-inline-start: 0.375em;
  }

  .md\:prose-base :where(code):not(:where([class~="not-prose"],[class~="not-prose"] *)) {
    font-size: 0.875em;
  }

  .md\:prose-base :where(h2 code):not(:where([class~="not-prose"],[class~="not-prose"] *)) {
    font-size: 0.875em;
  }

  .md\:prose-base :where(h3 code):not(:where([class~="not-prose"],[class~="not-prose"] *)) {
    font-size: 0.9em;
  }

  .md\:prose-base :where(pre):not(:where([class~="not-prose"],[class~="not-prose"] *)) {
    font-size: 0.875em;
    line-height: 1.7142857;
    margin-top: 1.7142857em;
    margin-bottom: 1.7142857em;
    border-radius: 0.375rem;
    padding-top: 0.8571429em;
    padding-inline-end: 1.1428571em;
    padding-bottom: 0.8571429em;
    padding-inline-start: 1.1428571em;
  }

  .md\:prose-base :where(ol):not(:where([class~="not-prose"],[class~="not-prose"] *)) {
    margin-top: 1.25em;
    margin-bottom: 1.25em;
    padding-inline-start: 1.625em;
  }

  .md\:prose-base :where(ul):not(:where([class~="not-prose"],[class~="not-prose"] *)) {
    margin-top: 1.25em;
    margin-bottom: 1.25em;
    padding-inline-start: 1.625em;
  }

  .md\:prose-base :where(li):not(:where([class~="not-prose"],[class~="not-prose"] *)) {
    margin-top: 0.5em;
    margin-bottom: 0.5em;
  }

  .md\:prose-base :where(ol > li):not(:where([class~="not-prose"],[class~="not-prose"] *)) {
    padding-inline-start: 0.375em;
  }

  .md\:prose-base :where(ul > li):not(:where([class~="not-prose"],[class~="not-prose"] *)) {
    padding-inline-start: 0.375em;
  }

  .md\:prose-base :where(.md\:prose-base > ul > li p):not(:where([class~="not-prose"],[class~="not-prose"] *)) {
    margin-top: 0.75em;
    margin-bottom: 0.75em;
  }

  .md\:prose-base :where(.md\:prose-base > ul > li > p:first-child):not(:where([class~="not-prose"],[class~="not-prose"] *)) {
    margin-top: 1.25em;
  }

  .md\:prose-base :where(.md\:prose-base > ul > li > p:last-child):not(:where([class~="not-prose"],[class~="not-prose"] *)) {
    margin-bottom: 1.25em;
  }

  .md\:prose-base :where(.md\:prose-base > ol > li > p:first-child):not(:where([class~="not-prose"],[class~="not-prose"] *)) {
    margin-top: 1.25em;
  }

  .md\:prose-base :where(.md\:prose-base > ol > li > p:last-child):not(:where([class~="not-prose"],[class~="not-prose"] *)) {
    margin-bottom: 1.25em;
  }

  .md\:prose-base :where(ul ul, ul ol, ol ul, ol ol):not(:where([class~="not-prose"],[class~="not-prose"] *)) {
    margin-top: 0.75em;
    margin-bottom: 0.75em;
  }

  .md\:prose-base :where(dl):not(:where([class~="not-prose"],[class~="not-prose"] *)) {
    margin-top: 1.25em;
    margin-bottom: 1.25em;
  }

  .md\:prose-base :where(dt):not(:where([class~="not-prose"],[class~="not-prose"] *)) {
    margin-top: 1.25em;
  }

  .md\:prose-base :where(dd):not(:where([class~="not-prose"],[class~="not-prose"] *)) {
    margin-top: 0.5em;
    padding-inline-start: 1.625em;
  }

  .md\:prose-base :where(hr):not(:where([class~="not-prose"],[class~="not-prose"] *)) {
    margin-top: 3em;
    margin-bottom: 3em;
  }

  .md\:prose-base :where(hr + *):not(:where([class~="not-prose"],[class~="not-prose"] *)) {
    margin-top: 0;
  }

  .md\:prose-base :where(h2 + *):not(:where([class~="not-prose"],[class~="not-prose"] *)) {
    margin-top: 0;
  }

  .md\:prose-base :where(h3 + *):not(:where([class~="not-prose"],[class~="not-prose"] *)) {
    margin-top: 0;
  }

  .md\:prose-base :where(h4 + *):not(:where([class~="not-prose"],[class~="not-prose"] *)) {
    margin-top: 0;
  }

  .md\:prose-base :where(table):not(:where([class~="not-prose"],[class~="not-prose"] *)) {
    font-size: 0.875em;
    line-height: 1.7142857;
  }

  .md\:prose-base :where(thead th):not(:where([class~="not-prose"],[class~="not-prose"] *)) {
    padding-inline-end: 0.5714286em;
    padding-bottom: 0.5714286em;
    padding-inline-start: 0.5714286em;
  }

  .md\:prose-base :where(thead th:first-child):not(:where([class~="not-prose"],[class~="not-prose"] *)) {
    padding-inline-start: 0;
  }

  .md\:prose-base :where(thead th:last-child):not(:where([class~="not-prose"],[class~="not-prose"] *)) {
    padding-inline-end: 0;
  }

  .md\:prose-base :where(tbody td, tfoot td):not(:where([class~="not-prose"],[class~="not-prose"] *)) {
    padding-top: 0.5714286em;
    padding-inline-end: 0.5714286em;
    padding-bottom: 0.5714286em;
    padding-inline-start: 0.5714286em;
  }

  .md\:prose-base :where(tbody td:first-child, tfoot td:first-child):not(:where([class~="not-prose"],[class~="not-prose"] *)) {
    padding-inline-start: 0;
  }

  .md\:prose-base :where(tbody td:last-child, tfoot td:last-child):not(:where([class~="not-prose"],[class~="not-prose"] *)) {
    padding-inline-end: 0;
  }

  .md\:prose-base :where(figure):not(:where([class~="not-prose"],[class~="not-prose"] *)) {
    margin-top: 2em;
    margin-bottom: 2em;
  }

  .md\:prose-base :where(figure > *):not(:where([class~="not-prose"],[class~="not-prose"] *)) {
    margin-top: 0;
    margin-bottom: 0;
  }

  .md\:prose-base :where(figcaption):not(:where([class~="not-prose"],[class~="not-prose"] *)) {
    font-size: 0.875em;
    line-height: 1.4285714;
    margin-top: 0.8571429em;
  }

  .md\:prose-base :where(.md\:prose-base > :first-child):not(:where([class~="not-prose"],[class~="not-prose"] *)) {
    margin-top: 0;
  }

  .md\:prose-base :where(.md\:prose-base > :last-child):not(:where([class~="not-prose"],[class~="not-prose"] *)) {
    margin-bottom: 0;
  }

  .md\:tooltip-right:before {
    transform: translateY(-50%);
    top: 50%;
    left: var(--tooltip-offset);
    right: auto;
    bottom: auto;
  }

  .md\:table-sm :not(thead):not(tfoot) tr {
    font-size: 0.875rem;
    line-height: 1.25rem;
  }

  .md\:table-sm :where(th, td) {
    padding-left: 0.75rem;
    padding-right: 0.75rem;
    padding-top: 0.5rem;
    padding-bottom: 0.5rem;
  }

  .md\:table-lg :not(thead):not(tfoot) tr {
    font-size: 1rem;
    line-height: 1.5rem;
  }

  .md\:table-lg :where(th, td) {
    padding-left: 1.5rem;
    padding-right: 1.5rem;
    padding-top: 1rem;
    padding-bottom: 1rem;
  }

  .md\:tooltip-right:after {
    transform: translateY(-50%);
    border-color: transparent var(--tooltip-color) transparent transparent;
    top: 50%;
    left: calc(var(--tooltip-tail-offset) + 0.0625rem);
    right: auto;
    bottom: auto;
  }
}

@media (min-width: 1024px) {
  .lg\:phone-2.artboard {
    width: 375px;
    height: 667px;
  }

  .lg\:phone-2.artboard.horizontal,.lg\:phone-2
      .artboard.artboard-horizontal {
    width: 667px;
    height: 375px;
  }

  .lg\:divider-horizontal {
    flex-direction: column;
  }

  .lg\:divider-horizontal:before {
    height: 100%;
    width: 0.125rem;
  }

  .lg\:divider-horizontal:after {
    height: 100%;
    width: 0.125rem;
  }

  .lg\:divider-horizontal {
    margin-left: 1rem;
    margin-right: 1rem;
    margin-top: 0px;
    margin-bottom: 0px;
    height: auto;
    width: 1rem;
  }
}

.rtl\:tooltip-left:where([dir="rtl"], [dir="rtl"] *):before {
  transform: translateY(-50%);
  top: 50%;
  left: auto;
  right: var(--tooltip-offset);
  bottom: auto;
}

.rtl\:tooltip-left:where([dir="rtl"], [dir="rtl"] *):after {
  transform: translateY(-50%);
  border-color: transparent transparent transparent var(--tooltip-color);
  top: 50%;
  left: auto;
  right: calc(var(--tooltip-tail-offset) + 0.0625rem);
  bottom: auto;
}

.after\:mx-2::after {
  content: var(--tw-content);
  margin-left: 0.5rem;
  margin-right: 0.5rem;
}

.after\:text-gray-200::after {
  content: var(--tw-content);
  --tw-text-opacity: 1;
  color: rgb(229 231 235 / var(--tw-text-opacity));
}

.after\:content-\[\'\/\'\]::after {
  --tw-content: '/';
  content: var(--tw-content);
}

.hover\:border-0:hover {
  border-width: 0px;
}

.hover\:bg-base-300:hover {
  --tw-bg-opacity: 1;
  background-color: var(--fallback-b3,oklch(var(--b3)/var(--tw-bg-opacity)));
}

.hover\:opacity-100:hover {
  opacity: 1;
}

.hover\:outline-0:hover {
  outline-width: 0px;
}

.focus\:border-0:focus {
  border-width: 0px;
}

.focus\:opacity-100:focus {
  opacity: 1;
}

.focus\:outline-0:focus {
  outline-width: 0px;
}

@media not all and (min-width: 640px) {
  .max-sm\:border-2 {
    border-width: 2px;
  }
}

@media (min-width: 640px) {
  .sm\:mx-auto {
    margin-left: auto;
    margin-right: auto;
  }

  .sm\:mb-\[12svh\] {
    margin-bottom: 12svh;
  }

  .sm\:mt-\[10svh\] {
    margin-top: 10svh;
  }

  .sm\:inline-flex {
    display: inline-flex;
  }

  .sm\:w-1\/2 {
    width: 50%;
  }

  .sm\:w-full {
    width: 100%;
  }

  .sm\:max-w-sm {
    max-width: 24rem;
  }

  .sm\:flex-row {
    flex-direction: row;
  }

  .sm\:flex-col {
    flex-direction: column;
  }

  .sm\:bg-accent {
    --tw-bg-opacity: 1;
    background-color: var(--fallback-a,oklch(var(--a)/var(--tw-bg-opacity)));
  }

  .sm\:p-8 {
    padding: 2rem;
  }

  .sm\:text-center {
    text-align: center;
  }

  .sm\:shadow-2xl {
    --tw-shadow: 0 25px 50px -12px rgb(0 0 0 / 0.25);
    --tw-shadow-colored: 0 25px 50px -12px var(--tw-shadow-color);
    box-shadow: var(--tw-ring-offset-shadow, 0 0 #0000), var(--tw-ring-shadow, 0 0 #0000), var(--tw-shadow);
  }

  .sm\:shadow-xl {
    --tw-shadow: 0 20px 25px -5px rgb(0 0 0 / 0.1), 0 8px 10px -6px rgb(0 0 0 / 0.1);
    --tw-shadow-colored: 0 20px 25px -5px var(--tw-shadow-color), 0 8px 10px -6px var(--tw-shadow-color);
    box-shadow: var(--tw-ring-offset-shadow, 0 0 #0000), var(--tw-ring-shadow, 0 0 #0000), var(--tw-shadow);
  }

  .sm\:outline {
    outline-style: solid;
  }

  .sm\:after\:hidden::after {
    content: var(--tw-content);
    display: none;
  }
}

@media (min-width: 768px) {
  .md\:order-4 {
    order: 4;
  }

  .md\:mb-0 {
    margin-bottom: 0px;
  }

  .md\:mt-0 {
    margin-top: 0px;
  }

  .md\:ml-0 {
    margin-left: 0px;
  }

  .md\:mr-auto {
    margin-right: auto;
  }

  .md\:mt-1 {
    margin-top: 0.25rem;
  }

  .md\:flex {
    display: flex;
  }

  .md\:h-48 {
    height: 12rem;
  }

  .md\:w-1\/2 {
    width: 50%;
  }

  .md\:w-5\/12 {
    width: 41.666667%;
  }

  .md\:w-72 {
    width: 18rem;
  }

  .md\:w-full {
    width: 100%;
  }

  .md\:grid-cols-3 {
    grid-template-columns: repeat(3, minmax(0, 1fr));
  }

  .md\:flex-row {
    flex-direction: row;
  }

  .md\:justify-start {
    justify-content: flex-start;
  }

  .md\:gap-12 {
    gap: 3rem;
  }

  .md\:space-x-5 > :not([hidden]) ~ :not([hidden]) {
    --tw-space-x-reverse: 0;
    margin-right: calc(1.25rem * var(--tw-space-x-reverse));
    margin-left: calc(1.25rem * calc(1 - var(--tw-space-x-reverse)));
  }

  .md\:rounded-none {
    border-radius: 0px;
  }

  .md\:bg-transparent {
    background-color: transparent;
  }

  .md\:p-5 {
    padding: 1.25rem;
  }

  .md\:p-6 {
    padding: 1.5rem;
  }

  .md\:text-6xl {
    font-size: 3.75rem;
    line-height: 1;
  }

  .md\:text-xl {
    font-size: 1.25rem;
    line-height: 1.75rem;
  }
}

@media (min-width: 1024px) {
  .lg\:block {
    display: block;
  }

  .lg\:flex {
    display: flex;
  }

  .lg\:hidden {
    display: none;
  }

  .lg\:w-1\/2 {
    width: 50%;
  }

  .lg\:w-96 {
    width: 24rem;
  }

  .lg\:w-full {
    width: 100%;
  }

  .lg\:flex-row {
    flex-direction: row;
  }

  .lg\:justify-between {
    justify-content: space-between;
  }

  .lg\:px-5 {
    padding-left: 1.25rem;
    padding-right: 1.25rem;
  }

  .lg\:px-8 {
    padding-left: 2rem;
    padding-right: 2rem;
  }

  .lg\:py-3 {
    padding-top: 0.75rem;
    padding-bottom: 0.75rem;
  }
}

@media (prefers-color-scheme: dark) {
  .dark\:outline-base-200 {
    outline-color: var(--fallback-b2,oklch(var(--b2)/1));
  }
}<|MERGE_RESOLUTION|>--- conflicted
+++ resolved
@@ -2040,10 +2040,6 @@
   display: none;
 }
 
-.divider-end:after {
-  display: none;
-}
-
 .drawer {
   position: relative;
   display: grid;
@@ -2623,23 +2619,6 @@
   :where(.join *:has(.join-item)) {
     border-radius: inherit;
   }
-}
-
-.kbd {
-  display: inline-flex;
-  align-items: center;
-  justify-content: center;
-  border-radius: var(--rounded-btn, 0.5rem);
-  border-width: 1px;
-  border-color: var(--fallback-bc,oklch(var(--bc)/var(--tw-border-opacity)));
-  --tw-border-opacity: 0.2;
-  --tw-bg-opacity: 1;
-  background-color: var(--fallback-b2,oklch(var(--b2)/var(--tw-bg-opacity)));
-  padding-left: 0.5rem;
-  padding-right: 0.5rem;
-  border-bottom-width: 2px;
-  min-height: 2.2em;
-  min-width: 2.2em;
 }
 
 .link {
@@ -3455,6 +3434,10 @@
     --btn-color: var(--fallback-su);
   }
 
+  .btn-warning {
+    --btn-color: var(--fallback-wa);
+  }
+
   .btn-error {
     --btn-color: var(--fallback-er);
   }
@@ -3547,6 +3530,10 @@
     --btn-color: var(--su);
   }
 
+  .btn-warning {
+    --btn-color: var(--wa);
+  }
+
   .btn-error {
     --btn-color: var(--er);
   }
@@ -3574,6 +3561,12 @@
   --tw-text-opacity: 1;
   color: var(--fallback-suc,oklch(var(--suc)/var(--tw-text-opacity)));
   outline-color: var(--fallback-su,oklch(var(--su)/1));
+}
+
+.btn-warning {
+  --tw-text-opacity: 1;
+  color: var(--fallback-wac,oklch(var(--wac)/var(--tw-text-opacity)));
+  outline-color: var(--fallback-wa,oklch(var(--wa)/1));
 }
 
 .btn-error {
@@ -4439,6 +4432,12 @@
   background-color: var(--fallback-bc,oklch(var(--bc)/var(--tw-bg-opacity)));
 }
 
+.progress-primary::-moz-progress-bar {
+  border-radius: var(--rounded-box, 1rem);
+  --tw-bg-opacity: 1;
+  background-color: var(--fallback-p,oklch(var(--p)/var(--tw-bg-opacity)));
+}
+
 .progress-accent::-moz-progress-bar {
   border-radius: var(--rounded-box, 1rem);
   --tw-bg-opacity: 1;
@@ -4471,6 +4470,10 @@
   animation: progress-loading 5s ease-in-out infinite;
 }
 
+.progress-primary:indeterminate {
+  --progress-color: var(--fallback-p,oklch(var(--p)/1));
+}
+
 .progress-accent:indeterminate {
   --progress-color: var(--fallback-a,oklch(var(--a)/1));
 }
@@ -4492,6 +4495,11 @@
   border-radius: var(--rounded-box, 1rem);
   --tw-bg-opacity: 1;
   background-color: var(--fallback-bc,oklch(var(--bc)/var(--tw-bg-opacity)));
+}
+
+.progress-primary::-webkit-progress-value {
+  --tw-bg-opacity: 1;
+  background-color: var(--fallback-p,oklch(var(--p)/var(--tw-bg-opacity)));
 }
 
 .progress-accent::-webkit-progress-value {
@@ -5573,15 +5581,6 @@
   border-start-end-radius: inherit;
 }
 
-.kbd-sm {
-  padding-left: 0.25rem;
-  padding-right: 0.25rem;
-  font-size: 0.875rem;
-  line-height: 1.25rem;
-  min-height: 1.6em;
-  min-width: 1.6em;
-}
-
 .menu-horizontal {
   display: inline-flex;
   flex-direction: row;
@@ -6308,6 +6307,10 @@
   margin-inline-end: 0.5rem;
 }
 
+.ml-1 {
+  margin-left: 0.25rem;
+}
+
 .ml-auto {
   margin-left: auto;
 }
@@ -6364,10 +6367,6 @@
   margin-top: 2rem;
 }
 
-<<<<<<< HEAD
-.ml-1 {
-  margin-left: 0.25rem;
-=======
 .mr-5 {
   margin-right: 1.25rem;
 }
@@ -6382,7 +6381,6 @@
 
 .mr-auto {
   margin-right: auto;
->>>>>>> be09153b
 }
 
 .block {
@@ -6637,13 +6635,12 @@
   max-width: 20rem;
 }
 
-<<<<<<< HEAD
+.max-w-\[3\.8rem\] {
+  max-width: 3.8rem;
+}
+
 .max-w-full {
   max-width: 100%;
-=======
-.max-w-\[3\.8rem\] {
-  max-width: 3.8rem;
->>>>>>> be09153b
 }
 
 .flex-1 {
@@ -6710,47 +6707,6 @@
 
 .animate-\[wobble_1s_ease-in-out\] {
   animation: wobble 1s ease-in-out;
-}
-
-@keyframes pulse {
-  50% {
-    opacity: .5;
-  }
-}
-
-.animate-pulse {
-  animation: pulse 2s cubic-bezier(0.4, 0, 0.6, 1) infinite;
-}
-
-@keyframes ping {
-  75%, 100% {
-    transform: scale(2);
-    opacity: 0;
-  }
-}
-
-.animate-ping {
-  animation: ping 1s cubic-bezier(0, 0, 0.2, 1) infinite;
-}
-
-.animate-wiggle {
-  animation: wiggle 1s ease-in-out infinite;
-}
-
-@keyframes bounce {
-  0%, 100% {
-    transform: translateY(-25%);
-    animation-timing-function: cubic-bezier(0.8,0,1,1);
-  }
-
-  50% {
-    transform: none;
-    animation-timing-function: cubic-bezier(0,0,0.2,1);
-  }
-}
-
-.animate-bounce {
-  animation: bounce 1s infinite;
 }
 
 .cursor-help {
@@ -6979,6 +6935,10 @@
   text-overflow: ellipsis;
 }
 
+.whitespace-nowrap {
+  white-space: nowrap;
+}
+
 .text-wrap {
   text-wrap: wrap;
 }
@@ -7075,18 +7035,18 @@
   border-color: var(--fallback-er,oklch(var(--er)/var(--tw-border-opacity)));
 }
 
-.border-transparent {
-  border-color: transparent;
-}
-
 .border-info {
   --tw-border-opacity: 1;
   border-color: var(--fallback-in,oklch(var(--in)/var(--tw-border-opacity)));
 }
 
-.border-success {
+.border-transparent {
+  border-color: transparent;
+}
+
+.border-warning {
   --tw-border-opacity: 1;
-  border-color: var(--fallback-su,oklch(var(--su)/var(--tw-border-opacity)));
+  border-color: var(--fallback-wa,oklch(var(--wa)/var(--tw-border-opacity)));
 }
 
 .border-t-primary {
@@ -7645,6 +7605,10 @@
 
 .outline-info {
   outline-color: var(--fallback-in,oklch(var(--in)/1));
+}
+
+.outline-warning {
+  outline-color: var(--fallback-wa,oklch(var(--wa)/1));
 }
 
 .contrast-150 {
@@ -9243,6 +9207,10 @@
   outline-width: 0px;
 }
 
+.group.tab-active .group-\[\.tab-active\]\:stroke-primary-content {
+  stroke: var(--fallback-pc,oklch(var(--pc)/1));
+}
+
 @media not all and (min-width: 640px) {
   .max-sm\:border-2 {
     border-width: 2px;
@@ -9351,6 +9319,10 @@
     display: flex;
   }
 
+  .md\:inline-flex {
+    display: inline-flex;
+  }
+
   .md\:h-48 {
     height: 12rem;
   }
