--- conflicted
+++ resolved
@@ -6,8 +6,7 @@
 
 # Changelog
 
-<<<<<<< HEAD
-## 4.4.0
+## 5.1.0
 
 ### Added
 
@@ -29,9 +28,7 @@
 
 [Full Changelog](https://github.com/nathanhollows/Rapua/releases/tag/v4.3.0)
 
-## 4.3.0 (2025-10-09)
-=======
-## 5.0.0 (12-10-2025)
+## 5.0.0 (2025-10-12)
 
 v5.0.0 is a *major* release with big architectural changes to improve security, maintainability, and extensibility.
 
@@ -85,7 +82,6 @@
 [Full Changelog](https://github.com/nathanhollows/Rapua/releases/tag/v4.4.0)
 
 ## 4.3.0 (2025-09-09)
->>>>>>> 890d398e
 
 ### Added
 
