--- conflicted
+++ resolved
@@ -6,7 +6,6 @@
 
 # Changelog
 
-<<<<<<< HEAD
 ## 6.5.0
 
 ### Added
@@ -18,7 +17,7 @@
 - Admin alerts now use default alert styles for better visibility and consistency.
 
 [Full Changelog](https://github.com/nathanhollows/Rapua/releases/tag/v6.5.0)
-=======
+
 ## 6.4.0 (2025-11-27)
 
 ### Added
@@ -38,7 +37,6 @@
 - Activity status badge now updates automatically when starting/stopping games using HTMX out-of-band swaps
 - Teams page selection counter and checkboxes now update correctly when teams are added, deleted, or reset
 - Fixed duplicate team entries appearing when deleting or resetting teams
->>>>>>> 8701299c
 
 ## 6.3.0 (2025-11-23)
 
