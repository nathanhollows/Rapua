--- conflicted
+++ resolved
@@ -49,7 +49,6 @@
 			)
 			return
 		}
-<<<<<<< HEAD
 		if errors.Is(err, services.ErrInsufficientCredits) {
 			err := templates.Toast(*flash.NewError("Unable to start game. The host has been notified.")).Render(r.Context(), w)
 			if err != nil {
@@ -57,8 +56,6 @@
 			}
 			return
 		}
-		h.handleError(w, r, "PlayPost: starting game", "Error joining game", "Could not start game", err, "teamCode", teamCode)
-=======
 		h.handleError(
 			w,
 			r,
@@ -69,7 +66,6 @@
 			"teamCode",
 			teamCode,
 		)
->>>>>>> 890d398e
 		return
 	}
 
