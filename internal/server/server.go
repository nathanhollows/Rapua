--- conflicted
+++ resolved
@@ -32,12 +32,8 @@
 	logger *slog.Logger,
 	publicHandler *public.PublicHandler,
 	playerHandler *players.PlayerHandler,
-<<<<<<< HEAD
-	adminHandler *admin.AdminHandler,
+	adminHandler *admin.Handler,
 	scheduler *scheduler.Scheduler,
-=======
-	adminHandler *admin.Handler,
->>>>>>> 890d398e
 ) {
 	router = setupRouter(logger, publicHandler, playerHandler, adminHandler)
 
@@ -66,16 +62,12 @@
 	logger.Info("Server started", "addr", os.Getenv("SERVER_ADDR"))
 	<-killSig
 
-<<<<<<< HEAD
-	slog.Info("Shutting down server and scheduler")
+	logger.Info("Shutting down server and scheduler")
 
 	// Stop scheduler first
 	if scheduler != nil {
 		scheduler.Stop()
 	}
-=======
-	logger.Info("Shutting down server")
->>>>>>> 890d398e
 
 	// Create a context with a timeout for the shutdown
 	ctx, cancel := context.WithTimeout(context.Background(), shutdownTimeout)
