
package templates

import (
	"fmt"
	"github.com/nathanhollows/Rapua/v6/models"
)

var emptyGroupData = models.GameStructure{
	Name:            "New Group",
	Color:           "primary",
	Locations:       nil,
	SubGroups:       nil,
	Routing:         models.RouteStrategyFreeRoam,
	Navigation:      models.NavigationDisplayCustom,
	CompletionType:  models.CompletionAll,
	MinimumRequired: 0,
	AutoAdvance:     true,
	IsRoot:          false,
}

templ LocationGroupList(settings models.InstanceSettings, groups models.GameStructure) {
	<!-- Header -->
	<div class="flex flex-col gap-3 md:flex-row justify-between items-center w-full p-5">
		<h1 class="text-2xl font-bold">
			Locations
			<span class="htmx-indicator loading loading-dots loading-md text-info">Updating</span>
		</h1>
		<span class="flex md:flex-row flex-wrap justify-center gap-3">
			<label class="input flex items-center gap-2 w-60">
				<svg xmlns="http://www.w3.org/2000/svg" viewBox="0 0 24 24" fill="none" stroke="currentColor" stroke-width="2" stroke-linecap="round" stroke-linejoin="round" class="lucide lucide-search w-5 h-5">
					<circle cx="11" cy="11" r="8"></circle>
					<path d="m21 21-4.3-4.3"></path>
				</svg>
				<input
					id="search-locations"
					type="text"
					class="grow"
					placeholder="Search locations"
					_="on input
						-- Normalize search term: lowercase and remove diacritics
						js(me)
							const normalize = (str) => str.toLowerCase().normalize('NFD').replace(/[\u0300-\u036f]/g, '');
							window.normalizedSearch = normalize(me.value);
						end
						-- Filter location items (not groups)
						for location in .location-item
							js(location)
								const normalize = (str) => str.toLowerCase().normalize('NFD').replace(/[\u0300-\u036f]/g, '');
								const locationName = location.dataset.searchText || '';
								const normalizedLocation = normalize(locationName);
								location._matchesSearch = window.normalizedSearch === '' || normalizedLocation.includes(window.normalizedSearch);
							end
							if location._matchesSearch then
								remove .hidden from location
							else
								add .hidden to location
							end
						end
						-- Toggle clear button visibility
						if my value's length > 0 then
							remove .invisible from #clear-search
						else
							add .invisible to #clear-search
						end
					"
				/>
				<button
					id="clear-search"
					role="button"
					class="btn btn-ghost btn-xs btn-circle invisible -mr-2"
					type="button"
					_="on click
						set #search-locations's value to ''
						add .invisible to me
						send input to #search-locations
					"
				>
					<svg xmlns="http://www.w3.org/2000/svg" viewBox="0 0 24 24" fill="none" stroke="currentColor" stroke-width="2" stroke-linecap="round" stroke-linejoin="round" class="lucide lucide-x w-4 h-4 opacity-80 hover:opacity-100">
						<path d="M18 6 6 18"></path>
						<path d="m6 6 12 12"></path>
					</svg>
				</button>
			</label>
			<div class="dropdown dropdown-center">
				<div tabindex="0" role="button" class="btn">
					<svg xmlns="http://www.w3.org/2000/svg" viewBox="0 0 24 24" fill="none" stroke="currentColor" stroke-width="2" stroke-linecap="round" stroke-linejoin="round" class="lucide lucide-download-icon lucide-download w-5"><path d="M12 15V3"></path><path d="M21 15v4a2 2 0 0 1-2 2H5a2 2 0 0 1-2-2v-4"></path><path d="m7 10 5 5 5-5"></path></svg>
					Download
					<svg xmlns="http://www.w3.org/2000/svg" viewBox="0 0 24 24" fill="none" stroke="currentColor" stroke-width="2" stroke-linecap="round" stroke-linejoin="round" class="lucide lucide-chevron-down-icon lucide-chevron-down w-4"><path d="m6 9 6 6 6-6"></path></svg>
				</div>
				<ul tabindex="-1" class="dropdown-content menu bg-base-200 rounded-box z-1 w-52 p-2 shadow-sm">
					<li>
						<a
							href="/admin/locations/qr-codes.zip"
						>
							<svg xmlns="http://www.w3.org/2000/svg" viewBox="0 0 24 24" fill="none" stroke="currentColor" stroke-width="2" stroke-linecap="round" stroke-linejoin="round" class="lucide lucide-qr-code-icon lucide-qr-code w-4"><rect width="5" height="5" x="3" y="3" rx="1"></rect><rect width="5" height="5" x="16" y="3" rx="1"></rect><rect width="5" height="5" x="3" y="16" rx="1"></rect><path d="M21 16h-3a2 2 0 0 0-2 2v3"></path><path d="M21 21v.01"></path><path d="M12 7v3a2 2 0 0 1-2 2H7"></path><path d="M3 12h.01"></path><path d="M12 3h.01"></path><path d="M12 16v.01"></path><path d="M16 12h1"></path><path d="M21 12v.01"></path><path d="M12 21v-1"></path></svg>
							QR codes
						</a>
					</li>
					<li>
						<a
							href="/admin/locations/posters.pdf"
						>
							<svg xmlns="http://www.w3.org/2000/svg" viewBox="0 0 24 24" fill="none" stroke="currentColor" stroke-width="2" stroke-linecap="round" stroke-linejoin="round" class="lucide lucide-file-image-icon lucide-file-image w-4"><path d="M6 22a2 2 0 0 1-2-2V4a2 2 0 0 1 2-2h8a2.4 2.4 0 0 1 1.704.706l3.588 3.588A2.4 2.4 0 0 1 20 8v12a2 2 0 0 1-2 2z"></path><path d="M14 2v5a1 1 0 0 0 1 1h5"></path><circle cx="10" cy="12" r="2"></circle><path d="m20 17-1.296-1.296a2.41 2.41 0 0 0-3.408 0L9 22"></path></svg>
							Posters
						</a>
					</li>
				</ul>
			</div>
			<div class="join">
				<button
					class="btn btn-secondary join-item"
					_="on click
						set groupsArea to first .groups-area
						put #empty-group-template's innerHTML at start of groupsArea
						-- Set a UUID and random color for the new group
						set newGroup to groupsArea.querySelector('.group-item')
						js(newGroup)
							const uuid = generateUUID();
							const colors = ['primary', 'secondary', 'accent', 'success', 'info', 'warning', 'error', 'base-content'];
							const randomColor = colors[Math.floor(Math.random() * colors.length)];
							newGroup.dataset.groupId = uuid;
							newGroup.dataset.groupColor = randomColor;
						end
						-- Initialize SortableJS on the new group's locations-area
						set newLocationsArea to newGroup.querySelector('.locations-area')
						js(newLocationsArea)
							new Sortable(newLocationsArea, {
								group: 'locations',
								animation: 150,
								draggable: '.location-item',
								handle: '.location-drag-handle',
								ghostClass: 'sortable-ghost',
								chosenClass: 'sortable-chosen',
								dragClass: 'sortable-drag',
								invertSwap: true,
								onEnd: function(evt) {
									saveGameStructure();
								}
							});
						end
						-- Trigger save for the new group
						js saveGameStructure() end
						"
				>
					<svg xmlns="http://www.w3.org/2000/svg" viewBox="0 0 24 24" fill="none" stroke="currentColor" stroke-width="2" stroke-linecap="round" stroke-linejoin="round" class="lucide lucide-group-icon lucide-group w-5 h-5"><path d="M3 7V5c0-1.1.9-2 2-2h2"></path><path d="M17 3h2c1.1 0 2 .9 2 2v2"></path><path d="M21 17v2c0 1.1-.9 2-2 2h-2"></path><path d="M7 21H5c-1.1 0-2-.9-2-2v-2"></path><rect width="7" height="5" x="7" y="7" rx="1"></rect><rect width="7" height="5" x="10" y="12" rx="1"></rect></svg>
					Add Group
				</button>
				<a
					href="/admin/locations/new"
					hx-boost="true"
					class="btn btn-secondary join-item"
				>
					<svg xmlns="http://www.w3.org/2000/svg" viewBox="0 0 24 24" fill="none" stroke="currentColor" stroke-width="2" stroke-linecap="round" stroke-linejoin="round" class="lucide lucide-map-pin-plus w-5 h-5"><path d="M19.914 11.105A7.298 7.298 0 0 0 20 10a8 8 0 0 0-16 0c0 4.993 5.539 10.193 7.399 11.799a1 1 0 0 0 1.202 0 32 32 0 0 0 .824-.738"></path><circle cx="12" cy="10" r="3"></circle><path d="M16 18h6"></path><path d="M19 15v6"></path></svg>
					Add Location
				</a>
			</div>
		</span>
	</div>
	<template id="empty-group-template">
		@locationGroup(emptyGroupData, settings)
	</template>
	<!-- Hidden form for htmx structure updates -->
	@startLink()
	<form
		id="structure-form"
		hx-post="/admin/locations/structure"
		hx-trigger="submit delay:100ms"
		hx-swap="none"
		hx-indicator=".htmx-indicator"
		style="display: none;"
	>
		<input type="hidden" name="structure" id="structure-input"/>
	</form>
	<div class="px-6" id="root-container">
		@locationGroup(groups, settings)
	</div>
	@sortableScript()
}

templ locationGroup(group models.GameStructure, settings models.InstanceSettings) {
	if group.IsRoot {
		<!-- Root groups area -->
		<div class="groups-area space-y-6" data-group-id={ group.ID }>
			for _, subGroup := range group.SubGroups {
				@locationGroup(subGroup, settings)
			}
		</div>
		@finishLink()
		<!-- Hidden/unassigned locations area -->
		<div class="divider my-12 gap-2">
			Unassigned locations
			<div class="dropdown dropdown-hover dropdown-top dropdown-center">
				<div tabindex="0" role="button" class="btn btn-circle btn-ghost btn-xs text-info"><svg xmlns="http://www.w3.org/2000/svg" viewbox="0 0 24 24" fill="none" stroke="currentcolor" stroke-width="2" stroke-linecap="round" stroke-linejoin="round" class="w-4 h-4 lucide lucide-info"><circle cx="12" cy="12" r="10"></circle><path d="m12 16v-4"></path><path d="m12 8h.01"></path></svg></div>
				<div tabindex="0" class="card compact dropdown-content font-normal bg-base-200 rounded-box z-[1] w-72 shadow">
					<div tabindex="0" class="card-body">
						<h2 class="card-title">Unassigned Locations</h2>
						<p class="text-wrap">
							Locations placed here will not be visible or accessible to players in the game.
						</p>
					</div>
				</div>
			</div>
		</div>
		<div class="locations-area join join-vertical mb-6 w-full bg-base-300 rounded-2xl saturate-0" data-unassigned="true" data-nav-mode={ fmt.Sprint(int(group.Navigation)) } data-route-mode={ fmt.Sprint(int(group.Routing)) }>
			for _, location := range group.Locations {
				@locationItem(*location, settings)
			}
		</div>
	} else {
		<!-- Nested group card -->
		<div class="group-item card shadow bg-primary/5 border border-primary/40 hover:border-primary/60 transition-colors" data-group-id={ group.ID } data-group-color={ group.Color }>
			<div class="card-body p-5 pt-3">
				<div class="flex justify-between items-center">
					<div class="flex items-center gap-3">
						<div class="tooltip lg:tooltip-top tooltip-right" data-tip="Drag to reorder group">
							<svg xmlns="http://www.w3.org/2000/svg" width="16" height="16" viewBox="0 0 24 24" fill="none" stroke="currentColor" stroke-width="2" stroke-linecap="round" stroke-linejoin="round" class="lucide lucide-grip-vertical text-base-content flex-shrink-0 cursor-move group-drag-handle"><circle cx="9" cy="12" r="1"></circle><circle cx="9" cy="5" r="1"></circle><circle cx="9" cy="19" r="1"></circle><circle cx="15" cy="12" r="1"></circle><circle cx="15" cy="5" r="1"></circle><circle cx="15" cy="19" r="1"></circle></svg>
						</div>
						@picker(group.Color)
						<input type="text" class="input input-ghost p-2 font-bold bg-transparent" value={ group.Name }/>
					</div>
					<div class="flex-grow"></div>
					@groupMenu(group)
				</div>
				<!-- Locations area within group -->
				<div class="locations-area join join-vertical" data-group-id={ group.ID } data-nav-mode={ fmt.Sprint(int(group.Navigation)) } data-route-mode={ fmt.Sprint(int(group.Routing)) }>
					for _, location := range group.Locations {
						@locationItem(*location, settings)
					}
				</div>
				<!-- Subgroups area within group - always show -->
				for _, subGroup := range group.SubGroups {
					@locationGroup(subGroup, settings)
				}
			</div>
		</div>
	}
}

templ locationItem(location models.Location, settings models.InstanceSettings) {
	<div class="location-item join-item bg-base-100/60 hover:bg-base-200/60 p-4 border border-primary/30" data-location-id={ location.ID } data-search-text={ location.Name }>
		<div class="loc flex items-center gap-3">
			<div class="tooltip tooltip-right" data-tip="Drag to reorder location">
				<svg xmlns="http://www.w3.org/2000/svg" width="16" height="16" viewBox="0 0 24 24" fill="none" stroke="currentColor" stroke-width="2" stroke-linecap="round" stroke-linejoin="round" class="lucide lucide-grip-vertical text-base-content cursor-move location-drag-handle"><circle cx="9" cy="12" r="1"></circle><circle cx="9" cy="5" r="1"></circle><circle cx="9" cy="19" r="1"></circle><circle cx="15" cy="12" r="1"></circle><circle cx="15" cy="5" r="1"></circle><circle cx="15" cy="19" r="1"></circle></svg>
			</div>
			<!-- Map marker icon - always rendered, visibility controlled by CSS -->
			if location.HasCoordinates() {
				<span class="tooltip cursor-help location-marker-icon" data-tip="Has map coordinates">
					<svg xmlns="http://www.w3.org/2000/svg" width="18" height="18" viewBox="0 0 24 24" fill="none" stroke="currentColor" stroke-width="2" stroke-linecap="round" stroke-linejoin="round" class="lucide lucide-map-pin"><path d="M20 10c0 4.993-5.539 10.193-7.399 11.799a1 1 0 0 1-1.202 0C9.539 20.193 4 14.993 4 10a8 8 0 0 1 16 0"></path><circle cx="12" cy="10" r="3"></circle></svg>
				</span>
			} else {
				<span class="tooltip cursor-help location-marker-icon text-base-content/30" data-tip="Missing coordinates">
					<svg xmlns="http://www.w3.org/2000/svg" width="18" height="18" viewBox="0 0 24 24" fill="none" stroke="currentColor" stroke-width="2" stroke-linecap="round" stroke-linejoin="round" class="lucide lucide-map-pin-off"><path d="M12.75 7.09a3 3 0 0 1 2.16 2.16"></path><path d="M17.072 17.072c-1.634 2.17-3.527 3.912-4.471 4.727a1 1 0 0 1-1.202 0C9.539 20.193 4 14.993 4 10a8 8 0 0 1 1.432-4.568"></path><path d="m2 2 20 20"></path><path d="M8.475 2.818A8 8 0 0 1 20 10c0 1.183-.31 2.377-.81 3.533"></path><path d="M9.13 9.13a3 3 0 0 0 3.74 3.74"></path></svg>
				</span>
			}
			<!-- Clues icon - always rendered, visibility controlled by CSS -->
			if location.HasCluesContext() {
				<span class="tooltip cursor-help location-clues-icon" data-tip="Has clues">
					<svg xmlns="http://www.w3.org/2000/svg" width="18" height="18" viewBox="0 0 24 24" fill="none" stroke="currentColor" stroke-width="2" stroke-linecap="round" stroke-linejoin="round" class="lucide lucide-search"><circle cx="11" cy="11" r="8"></circle><path d="m21 21-4.3-4.3"></path></svg>
				</span>
			} else {
				<span class="tooltip cursor-help location-clues-icon text-base-content/30" data-tip="No clues">
					<svg xmlns="http://www.w3.org/2000/svg" width="18" height="18" viewBox="0 0 24 24" fill="none" stroke="currentColor" stroke-width="2" stroke-linecap="round" stroke-linejoin="round" class="lucide lucide-search-slash"><path d="m13.5 8.5-5 5"></path><circle cx="11" cy="11" r="8"></circle><path d="m21 21-4.3-4.3"></path></svg>
				</span>
			}
			<div class="badge badge-sm badge-outline border-primary font-medium tooltip" data-tip="Location ID"><code>{ location.MarkerID }</code></div>
			<a
				href={ templ.SafeURL(fmt.Sprintf("/admin/locations/%s", location.MarkerID)) }
				class="link link-hover font-medium"
				hx-boost="true"
			>{ location.Name }</a>
			<div class="flex-grow"></div>
			if settings.EnablePoints {
				<span class="badge badge-primary badge-sm">{ fmt.Sprint(location.Points) } pts</span>
			}
			@publishedToggle()
		</div>
	</div>
}

templ startLink() {
	<div class="p-6 pt-0">
		<div class="bg-base-200 p-4 border border-primary/20 rounded-2xl">
			<div class="loc flex items-center gap-3">
				<div class="tooltip tooltip-right" data-tip="System page - cannot be moved">
					<svg xmlns="http://www.w3.org/2000/svg" viewBox="0 0 24 24" fill="none" stroke="currentColor" stroke-width="2" stroke-linecap="round" stroke-linejoin="round" class="lucide lucide-lock w-5 h-5 text-primary"><rect width="18" height="11" x="3" y="11" rx="2" ry="2"></rect><path d="M7 11V7a5 5 0 0 1 10 0v4"></path></svg>
				</div>
				<span
					class="badge badge-primary badge-sm tooltip tooltip-right"
					data-tip="Automatically included in game"
				>System Page</span>
				<a
					href="/admin/locations/start"
					class="link link-hover font-medium text-sm"
					hx-boost="true"
				>Start</a>
				<div class="flex-grow"></div>
				<div class="tooltip tooltip-left" data-tip="System page - cannot be deleted">
					<svg xmlns="http://www.w3.org/2000/svg" viewBox="0 0 24 24" fill="none" stroke="currentColor" stroke-width="2" stroke-linecap="round" stroke-linejoin="round" class="lucide lucide-lock w-4 h-4 text-base-content/40"><rect width="18" height="11" x="3" y="11" rx="2" ry="2"></rect><path d="M7 11V7a5 5 0 0 1 10 0v4"></path></svg>
				</div>
			</div>
		</div>
	</div>
}

templ finishLink() {
	<div class="pt-6">
		<div class="bg-base-200 p-4 border border-primary/20 rounded-2xl">
			<div class="loc flex items-center gap-3">
				<div class="tooltip tooltip-right" data-tip="System page - cannot be moved">
					<svg xmlns="http://www.w3.org/2000/svg" viewBox="0 0 24 24" fill="none" stroke="currentColor" stroke-width="2" stroke-linecap="round" stroke-linejoin="round" class="lucide lucide-lock w-5 h-5 text-primary"><rect width="18" height="11" x="3" y="11" rx="2" ry="2"></rect><path d="M7 11V7a5 5 0 0 1 10 0v4"></path></svg>
				</div>
				<span
					class="badge badge-primary badge-sm tooltip tooltip-right"
					data-tip="Automatically included in game"
				>System Page</span>
				<a
					href="/admin/locations/finish"
					class="link link-hover font-medium text-sm"
					hx-boost="true"
				>Finish</a>
				<div class="flex-grow"></div>
				<div class="tooltip tooltip-left" data-tip="System page - cannot be deleted">
					<svg xmlns="http://www.w3.org/2000/svg" viewBox="0 0 24 24" fill="none" stroke="currentColor" stroke-width="2" stroke-linecap="round" stroke-linejoin="round" class="lucide lucide-lock w-4 h-4 text-base-content/40"><rect width="18" height="11" x="3" y="11" rx="2" ry="2"></rect><path d="M7 11V7a5 5 0 0 1 10 0v4"></path></svg>
				</div>
			</div>
		</div>
	</div>
}

templ publishedToggle() {
	if false {
		<div>
			<label class="swap">
				<input type="checkbox"/>
				<label
					class="swap tooltip"
					data-tip="Published"
				>
					<input
						type="checkbox"
						checked
						_="on change
							set parent to the closest parent <label />
						if my.checked then
							set parent's @data-tip to 'Published'
						else
							set parent's @data-tip to 'Draft'
						end
					"
					/>
					<svg xmlns="http://www.w3.org/2000/svg" viewBox="0 0 24 24" fill="none" stroke="currentColor" stroke-width="2" stroke-linecap="round" stroke-linejoin="round" class="swap-on lucide lucide-eye-icon lucide-eye w-5"><path d="M2.062 12.348a1 1 0 0 1 0-.696 10.75 10.75 0 0 1 19.876 0 1 1 0 0 1 0 .696 10.75 10.75 0 0 1-19.876 0"></path><circle cx="12" cy="12" r="3"></circle></svg>
					<svg xmlns="http://www.w3.org/2000/svg" viewBox="0 0 24 24" fill="none" stroke="currentColor" stroke-width="2" stroke-linecap="round" stroke-linejoin="round" class="swap-off lucide lucide-eye-closed-icon lucide-eye-closed w-5"><path d="m15 18-.722-3.25"></path><path d="M2 8a10.645 10.645 0 0 0 20 0"></path><path d="m20 15-1.726-2.05"></path><path d="m4 15 1.726-2.05"></path><path d="m9 18 .722-3.25"></path></svg>
				</label>
			</label>
		</div>
	}
}

templ completionCount(group models.GameStructure) {
	<div class="dropdown dropdown-bottom dropdown-center completion-dropdown" data-completion-type={ getCompletionTypeAttr(group) }>
		<a tabindex="0" role="button" class="btn btn-sm btn-ghost tooltip" data-tip="Completion requirement">
			<span class="completion-button-icon">
				if group.CompletionType == models.CompletionAll || group.MinimumRequired >= len(group.Locations) {
					<svg xmlns="http://www.w3.org/2000/svg" width="16" height="16" viewBox="0 0 24 24" fill="none" stroke="currentColor" stroke-width="2" stroke-linecap="round" stroke-linejoin="round" class="lucide lucide-check-check-icon lucide-check-check"><path d="M18 6 7 17l-5-5"></path><path d="m22 10-7.5 7.5L13 16"></path></svg>
				} else {
					<svg xmlns="http://www.w3.org/2000/svg" width="16" height="16" viewBox="0 0 24 24" fill="none" stroke="currentColor" stroke-width="2" stroke-linecap="round" stroke-linejoin="round" class="lucide lucide-check-icon lucide-check"><path d="M20 6 9 17l-5-5"></path></svg>
				}
			</span>
			<span class="completion-button-text">
				if group.CompletionType == models.CompletionAll || group.MinimumRequired >= len(group.Locations) {
					Complete All
				} else {
					Complete { fmt.Sprint(group.MinimumRequired) }
				}
			</span>
			<svg xmlns="http://www.w3.org/2000/svg" viewBox="0 0 24 24" fill="none" stroke="currentColor" stroke-width="2" stroke-linecap="round" stroke-linejoin="round" class="lucide lucide-chevron-down-icon lucide-chevron-down w-4 h-4"><path d="m6 9 6 6 6-6"></path></svg>
		</a>
		<div tabindex="0" class="dropdown-content bg-base-200 rounded-box z-[1] w-64 shadow">
			<div class="p-3">
				<label class="text-xs font-medium">Completion requirement:</label>
				<p class="text-xs text-base-content/60 mt-1">Set how many locations players must complete to move on to the next group.</p>
				<div class="flex items-center gap-2 mt-4">
					<input
						type="range"
						min="1"
						max={ fmt.Sprint(len(group.Locations)) }
						value={ getCompletionValue(group) }
						class="range range-primary range-sm flex-1 completion-slider"
						aria-label="Number of locations required to complete this group"
						_="on input js(me) handleCompletionSliderChange(me) end"
					/>
					<output class="badge badge-sm badge-primary min-w-[3rem] text-center">
						if group.CompletionType == models.CompletionAll || group.MinimumRequired >= len(group.Locations) {
							All
						} else {
							{ fmt.Sprint(group.MinimumRequired) }
						}
					</output>
				</div>
				<div class="text-xs text-base-content/60 text-center mt-2">
					<span class="completion-disabled-msg hidden">Disabled in Guided Path mode</span>
				</div>
				<!-- Auto Advance Toggle -->
				<div class="divider my-2"></div>
				<label class="label cursor-pointer justify-start gap-3">
					if group.CompletionType == models.CompletionAll {
						<input
							type="checkbox"
							class="checkbox checkbox-sm checkbox-primary auto-advance-checkbox"
							checked
							disabled
							aria-describedby="auto-advance-help"
							_="on change js(me) handleAutoAdvanceChange(me) end"
						/>
					} else {
						if group.AutoAdvance {
							<input
								type="checkbox"
								class="checkbox checkbox-sm checkbox-primary auto-advance-checkbox"
								checked
								aria-describedby="auto-advance-help"
								_="on change js(me) handleAutoAdvanceChange(me) end"
							/>
						} else {
							<input
								type="checkbox"
								class="checkbox checkbox-sm checkbox-primary auto-advance-checkbox"
								aria-describedby="auto-advance-help"
								_="on change js(me) handleAutoAdvanceChange(me) end"
							/>
						}
					}
					<span class="label-text font-medium">Auto-advance to next group</span>
				</label>
				<p class="text-xs text-base-content/60 mt-1">
					When enabled, players will automatically move to the next group after completing the required locations.
				</p>
			</div>
		</div>
	</div>
}

templ groupMenu(group models.GameStructure) {
	<div class="flex gap-2 items-center">
		<!-- Route Strategy Picker -->
		@routeStrategyPicker(group)
		<!-- Navigation Display Picker -->
		@navigationDisplayPicker(group.Navigation)
		<!-- Completin Criteria -->
		@completionCount(group)
		<button
			class="btn btn-sm btn-ghost tooltip delete-group-btn"
			data-tip="Delete group"
			_="on click js(me) handleDeleteGroup(me) end
			on mouseleave js(me) resetDeleteConfirmation(me) end"
		>
			<svg xmlns="http://www.w3.org/2000/svg" width="16" height="16" viewBox="0 0 24 24" fill="none" stroke="currentColor" stroke-width="2" stroke-linecap="round" stroke-linejoin="round" class="lucide lucide-trash-2"><path d="M3 6h18"></path><path d="M19 6v14c0 1-1 2-2 2H7c-1 0-2-1-2-2V6"></path><path d="M8 6V4c0-1 1-2 2-2h4c1 0 2 1 2 2v2"></path><line x1="10" x2="10" y1="11" y2="17"></line><line x1="14" x2="14" y1="11" y2="17"></line></svg>
		</button>
	</div>
}

templ routeStrategyPicker(group models.GameStructure) {
	<div class="dropdown dropdown-bottom dropdown-center route-dropdown" data-max-next={ getMaxNextValue(group) }>
		<a tabindex="0" role="button" class="btn btn-sm btn-ghost tooltip" data-tip="Route Strategy">
			<div class="route-strat contents">
				switch group.Routing {
					case models.RouteStrategyOrdered:
						<svg xmlns="http://www.w3.org/2000/svg" width="24" height="24" viewBox="0 0 24 24" fill="none" stroke="currentColor" stroke-width="2" stroke-linecap="round" stroke-linejoin="round" class="lucide lucide-milestone-icon lucide-milestone w-4"><path d="M12 13v8"></path><path d="M12 3v3"></path><path d="M4 6a1 1 0 0 0-1 1v5a1 1 0 0 0 1 1h13a2 2 0 0 0 1.152-.365l3.424-2.317a1 1 0 0 0 0-1.635l-3.424-2.318A2 2 0 0 0 17 6z"></path></svg>
						{ models.RouteStrategyOrdered.String() }
					case models.RouteStrategyFreeRoam:
						<svg xmlns="http://www.w3.org/2000/svg" viewBox="0 0 24 24" fill="none" stroke="currentColor" stroke-width="2" stroke-linecap="round" stroke-linejoin="round" class="lucide lucide-footprints-icon lucide-footprints w-4 h-5"><path d="M4 16v-2.38C4 11.5 2.97 10.5 3 8c.03-2.72 1.49-6 4.5-6C9.37 2 10 3.8 10 5.5c0 3.11-2 5.66-2 8.68V16a2 2 0 1 1-4 0Z"></path><path d="M20 20v-2.38c0-2.12 1.03-3.12 1-5.62-.03-2.72-1.49-6-4.5-6C14.63 6 14 7.8 14 9.5c0 3.11 2 5.66 2 8.68V20a2 2 0 1 0 4 0Z"></path><path d="M16 17h4"></path><path d="M4 13h4"></path></svg>
						{ models.RouteStrategyFreeRoam.String() }
					case models.RouteStrategySecret:
						<svg xmlns="http://www.w3.org/2000/svg" viewBox="0 0 24 24" fill="none" stroke="currentColor" stroke-width="2" stroke-linecap="round" stroke-linejoin="round" class="lucide lucide-gem-icon lucide-gem w-4 h-4"><path d="M10.5 3 8 9l4 13 4-13-2.5-6"></path><path d="M17 3a2 2 0 0 1 1.6.8l3 4a2 2 0 0 1 .013 2.382l-7.99 10.986a2 2 0 0 1-3.247 0l-7.99-10.986A2 2 0 0 1 2.4 7.8l2.998-3.997A2 2 0 0 1 7 3z"></path><path d="M2 9h20"></path></svg>
						{ models.RouteStrategySecret.String() }
					case models.RouteStrategyScavengerHunt:
						<svg xmlns="http://www.w3.org/2000/svg" viewBox="0 0 24 24" fill="none" stroke="currentColor" stroke-width="2" stroke-linecap="round" stroke-linejoin="round" class="lucide lucide-list-todo-icon lucide-list-todo w-4 h-4"><path d="M13 5h8"></path><path d="M13 12h8"></path><path d="M13 19h8"></path><path d="m3 17 2 2 4-4"></path><rect x="3" y="4" width="6" height="6" rx="1"></rect></svg>
						{ models.RouteStrategyScavengerHunt.String() }
					case models.RouteStrategyRandom:
						<svg xmlns="http://www.w3.org/2000/svg" viewBox="0 0 24 24" fill="none" stroke="currentColor" stroke-width="2" stroke-linecap="round" stroke-linejoin="round" class="lucide lucide-shuffle-icon lucide-shuffle h-4 w-4"><path d="m18 14 4 4-4 4"></path><path d="m18 2 4 4-4 4"></path><path d="M2 18h1.973a4 4 0 0 0 3.3-1.7l5.454-8.6a4 4 0 0 1 3.3-1.7H22"></path><path d="M2 6h1.972a4 4 0 0 1 3.6 2.2"></path><path d="M22 18h-6.041a4 4 0 0 1-3.3-1.8l-.359-.45"></path></svg>
						Random <span class="max-next-display">{ getMaxNextValue(group) }</span>
				}
			</div>
			<svg xmlns="http://www.w3.org/2000/svg" viewBox="0 0 24 24" fill="none" stroke="currentColor" stroke-width="2" stroke-linecap="round" stroke-linejoin="round" class="lucide lucide-chevron-down-icon lucide-chevron-down w-4 h-4"><path d="m6 9 6 6 6-6"></path></svg>
		</a>
		<div class="dropdown-content bg-base-200 rounded-box z-[1] w-80 shadow">
			<ul tabindex="0" class="menu">
				<li>
					<button
						role="button"
						class="route-option grid-flow-row gap-1 whitespace-normal h-auto py-3"
						data-mode={ models.RouteStrategyOrdered.String() }
<<<<<<< HEAD
						_="on click js(me) selectRouteStrategy(me, false, false) end"
=======
						_="on click
						remove .bg-base-300 from <.route-option/>
						add .bg-base-300 to me
						set dropdown to closest <.route-dropdown/>
						set routeStrat to dropdown.querySelector('.route-strat')
						set routeStrat's innerHTML to my.querySelector('div').innerHTML
						-- Hide max-next slider
						add .hidden to dropdown.querySelector('.max-next-slider-container')
						-- Disable completion dropdown
						set groupCard to closest <.group-item/>
						set completionDropdown to groupCard.querySelector('.completion-dropdown')
						add .btn-disabled to completionDropdown.querySelector('a')
						add .hidden to completionDropdown.querySelector('.dropdown-content')
						remove .hidden from groupCard.querySelector('.completion-disabled-msg')
						-- Enable navigation dropdown
						set navDropdown to groupCard.querySelector('.nav-display-dropdown')
						remove .btn-disabled from navDropdown.querySelector('a')
						remove .hidden from navDropdown.querySelector('.dropdown-content')
						-- Update route mode attribute (2 = Ordered)
						set locationsArea to groupCard.querySelector('.locations-area')
						set locationsArea's @data-route-mode to '2'
						js saveGameStructure() end"
>>>>>>> caed7861
					>
						<div class="flex items-center gap-2">
							<svg xmlns="http://www.w3.org/2000/svg" width="24" height="24" viewBox="0 0 24 24" fill="none" stroke="currentColor" stroke-width="2" stroke-linecap="round" stroke-linejoin="round" class="lucide lucide-milestone-icon lucide-milestone w-4"><path d="M12 13v8"></path><path d="M12 3v3"></path><path d="M4 6a1 1 0 0 0-1 1v5a1 1 0 0 0 1 1h13a2 2 0 0 0 1.152-.365l3.424-2.317a1 1 0 0 0 0-1.635l-3.424-2.318A2 2 0 0 0 17 6z"></path></svg>
							<span class="font-medium">{ models.RouteStrategyOrdered.String() }</span>
						</div>
						<span class="text-xs text-base-content/60">{ models.RouteStrategyOrdered.Description() }</span>
					</button>
				</li>
				<li>
					<button
						role="button"
						class="route-option grid-flow-row gap-1 whitespace-normal h-auto py-3 text-pretty"
						data-mode={ models.RouteStrategyFreeRoam.String() }
<<<<<<< HEAD
						_="on click js(me) selectRouteStrategy(me, true, false) end"
=======
						_="on click
						remove .bg-base-300 from <.route-option/>
						add .bg-base-300 to me
						set dropdown to closest <.route-dropdown/>
						set routeStrat to dropdown.querySelector('.route-strat')
						set routeStrat's innerHTML to my.querySelector('div').innerHTML
						-- Hide max-next slider
						add .hidden to dropdown.querySelector('.max-next-slider-container')
						-- Enable completion dropdown
						set groupCard to closest <.group-item/>
						set completionDropdown to groupCard.querySelector('.completion-dropdown')
						remove .btn-disabled from completionDropdown.querySelector('a')
						remove .hidden from completionDropdown.querySelector('.dropdown-content')
						add .hidden to groupCard.querySelector('.completion-disabled-msg')
						-- Enable navigation dropdown
						set navDropdown to groupCard.querySelector('.nav-display-dropdown')
						remove .btn-disabled from navDropdown.querySelector('a')
						remove .hidden from navDropdown.querySelector('.dropdown-content')
						-- Update route mode attribute (1 = FreeRoam)
						set locationsArea to groupCard.querySelector('.locations-area')
						set locationsArea's @data-route-mode to '1'
						js saveGameStructure() end"
>>>>>>> caed7861
					>
						<div class="flex items-center gap-2">
							<svg xmlns="http://www.w3.org/2000/svg" viewBox="0 0 24 24" fill="none" stroke="currentColor" stroke-width="2" stroke-linecap="round" stroke-linejoin="round" class="lucide lucide-footprints-icon lucide-footprints w-4 h-5"><path d="M4 16v-2.38C4 11.5 2.97 10.5 3 8c.03-2.72 1.49-6 4.5-6C9.37 2 10 3.8 10 5.5c0 3.11-2 5.66-2 8.68V16a2 2 0 1 1-4 0Z"></path><path d="M20 20v-2.38c0-2.12 1.03-3.12 1-5.62-.03-2.72-1.49-6-4.5-6C14.63 6 14 7.8 14 9.5c0 3.11 2 5.66 2 8.68V20a2 2 0 1 0 4 0Z"></path><path d="M16 17h4"></path><path d="M4 13h4"></path></svg>
							<span class="font-medium">{ models.RouteStrategyFreeRoam.String() }</span>
						</div>
						<span class="text-xs text-base-content/60 break-after-auto">{ models.RouteStrategyFreeRoam.Description() }</span>
					</button>
				</li>
				<li>
					<button
						role="button"
						class="route-option grid-flow-row gap-1 whitespace-normal h-auto py-3 text-pretty"
						data-mode={ models.RouteStrategyScavengerHunt.String() }
						_="on click js(me) selectRouteStrategy(me, true, false) end"
					>
						<div class="flex items-center gap-2">
							<svg xmlns="http://www.w3.org/2000/svg" viewBox="0 0 24 24" fill="none" stroke="currentColor" stroke-width="2" stroke-linecap="round" stroke-linejoin="round" class="lucide lucide-list-todo-icon lucide-list-todo w-4 h-4"><path d="M13 5h8"></path><path d="M13 12h8"></path><path d="M13 19h8"></path><path d="m3 17 2 2 4-4"></path><rect x="3" y="4" width="6" height="6" rx="1"></rect></svg>
							<span class="font-medium">{ models.RouteStrategyScavengerHunt.String() }</span>
						</div>
						<span class="text-xs text-base-content/60 break-after-auto">{ models.RouteStrategyScavengerHunt.Description() }</span>
					</button>
				</li>
				<li>
					<button
						role="button"
						class="route-option grid-flow-row gap-1 whitespace-normal h-auto py-3"
						data-mode={ models.RouteStrategySecret.String() }
						_="on click
						remove .bg-base-300 from <.route-option/>
						add .bg-base-300 to me
						set dropdown to closest <.route-dropdown/>
						set routeStrat to dropdown.querySelector('.route-strat')
						set routeStrat's innerHTML to my.querySelector('div').innerHTML
						-- Hide max-next slider
						add .hidden to dropdown.querySelector('.max-next-slider-container')
						-- Disable completion and navigation dropdowns for Secret
						set groupCard to closest <.group-item/>
						set completionDropdown to groupCard.querySelector('.completion-dropdown')
						add .btn-disabled to completionDropdown.querySelector('a')
						add .hidden to completionDropdown.querySelector('.dropdown-content')
						remove .hidden from groupCard.querySelector('.completion-disabled-msg')
						set navDropdown to groupCard.querySelector('.nav-display-dropdown')
						add .btn-disabled to navDropdown.querySelector('a')
						add .hidden to navDropdown.querySelector('.dropdown-content')
						-- Update route mode attribute (3 = Secret) to hide icons
						set locationsArea to groupCard.querySelector('.locations-area')
						set locationsArea's @data-route-mode to '3'
						js saveGameStructure() end"
					>
						<div class="flex items-center gap-2">
							<svg xmlns="http://www.w3.org/2000/svg" viewBox="0 0 24 24" fill="none" stroke="currentColor" stroke-width="2" stroke-linecap="round" stroke-linejoin="round" class="lucide lucide-gem-icon lucide-gem w-4 h-4"><path d="M10.5 3 8 9l4 13 4-13-2.5-6"></path><path d="M17 3a2 2 0 0 1 1.6.8l3 4a2 2 0 0 1 .013 2.382l-7.99 10.986a2 2 0 0 1-3.247 0l-7.99-10.986A2 2 0 0 1 2.4 7.8l2.998-3.997A2 2 0 0 1 7 3z"></path><path d="M2 9h20"></path></svg>
							<span class="font-medium">{ models.RouteStrategySecret.String() }</span>
						</div>
						<span class="text-xs text-base-content/60">{ models.RouteStrategySecret.Description() }</span>
					</button>
				</li>
				<li>
					<button
						role="button"
						class="route-option grid-flow-row gap-1 whitespace-normal h-auto py-3"
						data-mode={ models.RouteStrategyRandom.String() }
<<<<<<< HEAD
						_="on click js(me) selectRouteStrategy(me, true, true) end"
=======
						_="on click
						remove .bg-base-300 from <.route-option/>
						add .bg-base-300 to me
						set dropdown to closest <.route-dropdown/>
						set routeStrat to dropdown.querySelector('.route-strat')
						set maxNextValue to dropdown.querySelector('.max-next-slider').value
						set routeStrat's innerHTML to `<svg xmlns='http://www.w3.org/2000/svg' viewBox='0 0 24 24' fill='none' stroke='currentColor' stroke-width='2' stroke-linecap='round' stroke-linejoin='round' class='lucide lucide-shuffle-icon lucide-shuffle h-4 w-4'><path d='m18 14 4 4-4 4'/><path d='m18 2 4 4-4 4'/><path d='M2 18h1.973a4 4 0 0 0 3.3-1.7l5.454-8.6a4 4 0 0 1 3.3-1.7H22'/><path d='M2 6h1.972a4 4 0 0 1 3.6 2.2'/><path d='M22 18h-6.041a4 4 0 0 1-3.3-1.8l-.359-.45'/></svg>Random <span class='max-next-display'>` + maxNextValue + `</span>`
						-- Show max-next slider
						remove .hidden from dropdown.querySelector('.max-next-slider-container')
						-- Enable completion dropdown
						set groupCard to closest <.group-item/>
						set completionDropdown to groupCard.querySelector('.completion-dropdown')
						remove .btn-disabled from completionDropdown.querySelector('a')
						remove .hidden from completionDropdown.querySelector('.dropdown-content')
						add .hidden to groupCard.querySelector('.completion-disabled-msg')
						-- Enable navigation dropdown
						set navDropdown to groupCard.querySelector('.nav-display-dropdown')
						remove .btn-disabled from navDropdown.querySelector('a')
						remove .hidden from navDropdown.querySelector('.dropdown-content')
						-- Update route mode attribute (0 = Random)
						set locationsArea to groupCard.querySelector('.locations-area')
						set locationsArea's @data-route-mode to '0'
						js saveGameStructure() end"
>>>>>>> caed7861
					>
						<div class="flex items-center gap-2">
							<svg xmlns="http://www.w3.org/2000/svg" viewBox="0 0 24 24" fill="none" stroke="currentColor" stroke-width="2" stroke-linecap="round" stroke-linejoin="round" class="lucide lucide-shuffle-icon lucide-shuffle h-4 w-4"><path d="m18 14 4 4-4 4"></path><path d="m18 2 4 4-4 4"></path><path d="M2 18h1.973a4 4 0 0 0 3.3-1.7l5.454-8.6a4 4 0 0 1 3.3-1.7H22"></path><path d="M2 6h1.972a4 4 0 0 1 3.6 2.2"></path><path d="M22 18h-6.041a4 4 0 0 1-3.3-1.8l-.359-.45"></path></svg>
							<span class="font-medium">{ models.RouteStrategyRandom.String() }</span>
						</div>
						<span class="text-xs text-base-content/60">{ models.RouteStrategyRandom.Description() }</span>
					</button>
				</li>
			</ul>
			<!-- MaxNext slider - shown only when Random routing is selected -->
			<div class={ "max-next-slider-container p-5 pt-0", templ.KV("hidden", group.Routing != models.RouteStrategyRandom) }>
				<label class="text-xs font-medium">Locations to show:</label>
				<p class="text-xs text-base-content/60 mt-1 text-pretty">How many random locations should players see at once?</p>
				<div class="flex items-center gap-2 mt-2">
					<input
						type="range"
						min="1"
						max="10"
						value={ getMaxNextValue(group) }
						class="range range-primary range-sm flex-1 max-next-slider"
						_="on input js(me) handleMaxNextSliderChange(me) end"
					/>
					<output class="badge badge-sm badge-primary min-w-[3rem] text-center">{ getMaxNextValue(group) }</output>
				</div>
			</div>
		</div>
	</div>
}

templ navigationDisplayPicker(nav models.NavigationDisplayMode) {
	<div class="dropdown dropdown-bottom dropdown-center nav-display-dropdown">
		<a tabindex="0" role="button" class="btn btn-sm btn-ghost tooltip" data-tip="Navigation Display">
			<div class="nav-display contents">
				switch nav {
					case models.NavigationDisplayMap:
						<svg xmlns="http://www.w3.org/2000/svg" width="16" height="16" viewBox="0 0 24 24" fill="none" stroke="currentColor" stroke-width="2" stroke-linecap="round" stroke-linejoin="round" class="lucide lucide-map"><path d="M14.106 5.553a2 2 0 0 0 1.788 0l3.659-1.83A1 1 0 0 1 21 4.619v12.764a1 1 0 0 1-.553.894l-4.553 2.277a2 2 0 0 1-1.788 0l-4.212-2.106a2 2 0 0 0-1.788 0l-3.659 1.83A1 1 0 0 1 3 19.381V6.618a1 1 0 0 1 .553-.894l4.553-2.277a2 2 0 0 1 1.788 0z"></path><path d="M15 5.764v15"></path><path d="M9 3.236v15"></path></svg>
						{ models.NavigationDisplayMap.String() }
					case models.NavigationDisplayMapAndNames:
						<svg xmlns="http://www.w3.org/2000/svg" width="16" height="16" viewBox="0 0 24 24" fill="none" stroke="currentColor" stroke-width="2" stroke-linecap="round" stroke-linejoin="round" class="lucide lucide-map-pin-house"><path d="M15 22a1 1 0 0 1-1-1v-4a1 1 0 0 1 .445-.832l3-2a1 1 0 0 1 1.11 0l3 2A1 1 0 0 1 22 17v4a1 1 0 0 1-1 1z"></path><path d="M18 10a8 8 0 0 0-16 0c0 4.993 5.539 10.193 7.399 11.799a1 1 0 0 0 .601.2"></path><path d="M18 22v-3"></path><circle cx="10" cy="10" r="3"></circle></svg>
						{ models.NavigationDisplayMapAndNames.String() }
					case models.NavigationDisplayNames:
						<svg xmlns="http://www.w3.org/2000/svg" width="16" height="16" viewBox="0 0 24 24" fill="none" stroke="currentColor" stroke-width="2" stroke-linecap="round" stroke-linejoin="round" class="lucide lucide-list"><path d="M3 12h.01"></path><path d="M3 18h.01"></path><path d="M3 6h.01"></path><path d="M8 12h13"></path><path d="M8 18h13"></path><path d="M8 6h13"></path></svg>
						{ models.NavigationDisplayNames.String() }
					case models.NavigationDisplayClues:
						<svg xmlns="http://www.w3.org/2000/svg" width="16" height="16" viewBox="0 0 24 24" fill="none" stroke="currentColor" stroke-width="2" stroke-linecap="round" stroke-linejoin="round" class="lucide lucide-search"><circle cx="11" cy="11" r="8"></circle><path d="m21 21-4.3-4.3"></path></svg>
						{ models.NavigationDisplayClues.String() }
					case models.NavigationDisplayCustom:
						<svg xmlns="http://www.w3.org/2000/svg" width="16" height="16" viewBox="0 0 24 24" fill="none" stroke="currentColor" stroke-width="2" stroke-linecap="round" stroke-linejoin="round" class="lucide lucide-search-icon lucide-search"><path d="m21 21-4.34-4.34"></path><circle cx="11" cy="11" r="8"></circle></svg>
						{ models.NavigationDisplayCustom.String() }
				}
			</div>
			<svg xmlns="http://www.w3.org/2000/svg" viewBox="0 0 24 24" fill="none" stroke="currentColor" stroke-width="2" stroke-linecap="round" stroke-linejoin="round" class="lucide lucide-chevron-down-icon lucide-chevron-down w-4 h-4"><path d="m6 9 6 6 6-6"></path></svg>
		</a>
		<ul tabindex="0" class="dropdown-content menu bg-base-200 rounded-box z-[1] w-80 p-2 shadow">
			for _, mode := range models.GetNavigationDisplayModes() {
				<li>
					<button
						role="button"
						class="nav-display-option grid-flow-row gap-1 whitespace-normal h-auto py-3"
						data-mode={ mode.String() }
						data-index={ fmt.Sprint(int(mode)) }
						_="on click js(me) selectNavigationDisplay(me) end"
					>
						<div class="flex items-center gap-2">
							switch mode {
								case models.NavigationDisplayMap:
									<svg xmlns="http://www.w3.org/2000/svg" width="16" height="16" viewBox="0 0 24 24" fill="none" stroke="currentColor" stroke-width="2" stroke-linecap="round" stroke-linejoin="round" class="lucide lucide-map"><path d="M14.106 5.553a2 2 0 0 0 1.788 0l3.659-1.83A1 1 0 0 1 21 4.619v12.764a1 1 0 0 1-.553.894l-4.553 2.277a2 2 0 0 1-1.788 0l-4.212-2.106a2 2 0 0 0-1.788 0l-3.659 1.83A1 1 0 0 1 3 19.381V6.618a1 1 0 0 1 .553-.894l4.553-2.277a2 2 0 0 1 1.788 0z"></path><path d="M15 5.764v15"></path><path d="M9 3.236v15"></path></svg>
								case models.NavigationDisplayMapAndNames:
									<svg xmlns="http://www.w3.org/2000/svg" width="16" height="16" viewBox="0 0 24 24" fill="none" stroke="currentColor" stroke-width="2" stroke-linecap="round" stroke-linejoin="round" class="lucide lucide-map-pin-house"><path d="M15 22a1 1 0 0 1-1-1v-4a1 1 0 0 1 .445-.832l3-2a1 1 0 0 1 1.11 0l3 2A1 1 0 0 1 22 17v4a1 1 0 0 1-1 1z"></path><path d="M18 10a8 8 0 0 0-16 0c0 4.993 5.539 10.193 7.399 11.799a1 1 0 0 0 .601.2"></path><path d="M18 22v-3"></path><circle cx="10" cy="10" r="3"></circle></svg>
								case models.NavigationDisplayNames:
									<svg xmlns="http://www.w3.org/2000/svg" width="16" height="16" viewBox="0 0 24 24" fill="none" stroke="currentColor" stroke-width="2" stroke-linecap="round" stroke-linejoin="round" class="lucide lucide-list"><path d="M3 12h.01"></path><path d="M3 18h.01"></path><path d="M3 6h.01"></path><path d="M8 12h13"></path><path d="M8 18h13"></path><path d="M8 6h13"></path></svg>
								case models.NavigationDisplayClues:
									<svg xmlns="http://www.w3.org/2000/svg" width="16" height="16" viewBox="0 0 24 24" fill="none" stroke="currentColor" stroke-width="2" stroke-linecap="round" stroke-linejoin="round" class="lucide lucide-search"><circle cx="11" cy="11" r="8"></circle><path d="m21 21-4.3-4.3"></path></svg>
								case models.NavigationDisplayCustom:
									<svg xmlns="http://www.w3.org/2000/svg" width="16" height="16" viewBox="0 0 24 24" fill="none" stroke="currentColor" stroke-width="2" stroke-linecap="round" stroke-linejoin="round" class="lucide lucide-blocks"><rect width="7" height="7" x="14" y="3" rx="1"></rect><path d="M10 21V8a1 1 0 0 0-1-1H4a1 1 0 0 0-1 1v12a1 1 0 0 0 1 1h12a1 1 0 0 0 1-1v-5a1 1 0 0 0-1-1H3"></path></svg>
							}
							<span class="font-medium">{ mode.String() }</span>
						</div>
						<span class="text-xs text-base-content/60">{ mode.Description() }</span>
					</button>
				</li>
			}
		</ul>
	</div>
}

func colours() []string {
	return []string{
		"primary", "secondary", "accent", "success", "info", "warning", "error", "base-content",
	}
}

func getCompletionValue(group models.GameStructure) string {
	if group.CompletionType == models.CompletionMinimum && group.MinimumRequired > 0 {
		return fmt.Sprint(group.MinimumRequired)
	}
	return fmt.Sprint(len(group.Locations))
}

func getCompletionTypeAttr(group models.GameStructure) string {
	// Determine the correct completion type for the data attribute
	// This handles the distinction between "Complete All" and "Complete N of N"
	if group.CompletionType == models.CompletionAll {
		return "all"
	}
	// Even if slider is at max, if it's minimum type, keep it as minimum
	// This allows "Complete N of N" without forced auto-advance
	if group.CompletionType == models.CompletionMinimum {
		return "minimum"
	}
	return string(group.CompletionType)
}

func getMaxNextValue(group models.GameStructure) string {
	if group.MaxNext > 0 {
		return fmt.Sprint(group.MaxNext)
	}
	return "3"
}

templ picker(colour string) {
	<div class="dropdown dropdown-bottom">
		<div tabindex="0" role="button" class="w-4 h-4 rounded-full bg-primary cursor-pointer tooltip" data-tip="Group color"></div>
		<ul tabindex="0" class="dropdown-content bg-base-200 rounded-box z-[1] p-2 shadow w-48">
			<div class="hidden bg-primary bg-secondary bg-accent bg-success bg-info bg-warning bg-error bg-base-content t"></div>
			<div class="menu menu-horizontal">
				for _, color := range colours() {
					<li>
						<a
							data-group-color={ color }
							class="cursor-pointer color-picker-option"
							_="on click js(me) selectGroupColor(me) end"
						>
							<div class={ fmt.Sprintf("w-4 h-4 rounded-full bg-%s", color) }></div>
						</a>
					</li>
				}
			</div>
		</ul>
	</div>
}

templ sortableScript() {
	<script>
		// UUID generation function (v4)
		function generateUUID() {
			return 'xxxxxxxx-xxxx-4xxx-yxxx-xxxxxxxxxxxx'.replace(/[xy]/g, function(c) {
				const r = Math.random() * 16 | 0;
				const v = c === 'x' ? r : (r & 0x3 | 0x8);
				return v.toString(16);
			});
		}

		// Helper: Update completion button UI
		function updateCompletionButton(dropdown, type, value) {
			const buttonText = dropdown.querySelector('.completion-button-text');
			const buttonIcon = dropdown.querySelector('.completion-button-icon');
			const output = dropdown.querySelector('output');

			if (!buttonText || !buttonIcon || !output) return;

			if (type === 'all') {
				buttonIcon.innerHTML = `<svg xmlns='http://www.w3.org/2000/svg' width='16' height='16' viewBox='0 0 24 24' fill='none' stroke='currentColor' stroke-width='2' stroke-linecap='round' stroke-linejoin='round' class='lucide lucide-check-check-icon lucide-check-check'><path d='M18 6 7 17l-5-5'/><path d='m22 10-7.5 7.5L13 16'/></svg>`;
				buttonText.textContent = 'Complete All';
				output.textContent = 'All';
			} else {
				buttonIcon.innerHTML = `<svg xmlns='http://www.w3.org/2000/svg' width='16' height='16' viewBox='0 0 24 24' fill='none' stroke='currentColor' stroke-width='2' stroke-linecap='round' stroke-linejoin='round' class='lucide lucide-check-icon lucide-check'><path d='M20 6 9 17l-5-5'/></svg>`;
				buttonText.textContent = `Complete ${value}`;
				output.textContent = value;
			}
		}

		// Helper: Handle auto-advance checkbox change
		function handleAutoAdvanceChange(checkbox) {
			const dropdown = checkbox.closest('.completion-dropdown');
			if (!dropdown) return;

			const slider = dropdown.querySelector('.completion-slider');
			if (!slider) return;

			const isAtMax = slider.value == slider.max;

			if (isAtMax) {
				// Slider is at max - update mode based on checkbox state
				if (checkbox.checked) {
					// Auto-advance ON → 'Complete All' mode (double tick, disabled checkbox)
					dropdown.dataset.completionType = 'all';
					updateCompletionButton(dropdown, 'all', null);
					checkbox.disabled = true;
				} else {
					// Auto-advance OFF → 'Complete N of N' mode (single tick, enabled checkbox)
					dropdown.dataset.completionType = 'minimum';
					updateCompletionButton(dropdown, 'minimum', slider.value);
					checkbox.disabled = false;
				}
			}
			// If slider is not at max, checkbox state doesn't affect the display
			// (it's always "Complete N" with single tick)

			window.debouncedSave();
		}

		// Helper: Handle route strategy selection
		function selectRouteStrategy(button, enableCompletion, isRandom) {
			button.closest('.menu').querySelectorAll('.route-option').forEach(opt => opt.classList.remove('bg-base-300'));
			button.classList.add('bg-base-300');

			const dropdown = button.closest('.route-dropdown');
			const routeStrat = dropdown.querySelector('.route-strat');
			const groupCard = button.closest('.group-item');
			const completionDropdown = groupCard.querySelector('.completion-dropdown');

			if (isRandom) {
				const maxNextValue = dropdown.querySelector('.max-next-slider').value;
				routeStrat.innerHTML = `<svg xmlns='http://www.w3.org/2000/svg' viewBox='0 0 24 24' fill='none' stroke='currentColor' stroke-width='2' stroke-linecap='round' stroke-linejoin='round' class='lucide lucide-shuffle-icon lucide-shuffle h-4 w-4'><path d='m18 14 4 4-4 4'/><path d='m18 2 4 4-4 4'/><path d='M2 18h1.973a4 4 0 0 0 3.3-1.7l5.454-8.6a4 4 0 0 1 3.3-1.7H22'/><path d='M2 6h1.972a4 4 0 0 1 3.6 2.2'/><path d='M22 18h-6.041a4 4 0 0 1-3.3-1.8l-.359-.45'/></svg>Random <span class='max-next-display'>${maxNextValue}</span>`;
				dropdown.querySelector('.max-next-slider-container').classList.remove('hidden');
			} else {
				routeStrat.innerHTML = button.querySelector('div').innerHTML;
				dropdown.querySelector('.max-next-slider-container').classList.add('hidden');
			}

			if (enableCompletion) {
				completionDropdown.querySelector('a').classList.remove('btn-disabled');
				completionDropdown.querySelector('.dropdown-content').classList.remove('hidden');
				groupCard.querySelector('.completion-disabled-msg').classList.add('hidden');
			} else {
				completionDropdown.querySelector('a').classList.add('btn-disabled');
				completionDropdown.querySelector('.dropdown-content').classList.add('hidden');
				groupCard.querySelector('.completion-disabled-msg').classList.remove('hidden');
			}

			saveGameStructure();
		}

		// Helper: Handle navigation display selection
		function selectNavigationDisplay(button) {
			button.closest('.menu').querySelectorAll('.nav-display-option').forEach(opt => opt.classList.remove('bg-base-300'));
			button.classList.add('bg-base-300');

			const navDisplay = button.closest('.nav-display-dropdown').querySelector('.nav-display');
			navDisplay.innerHTML = button.querySelector('div').innerHTML;

			const groupCard = button.closest('.group-item');
			const locationsArea = groupCard ? groupCard.querySelector('.locations-area') : document.querySelector('#root-container .locations-area');
			if (locationsArea) locationsArea.dataset.navMode = button.dataset.index;

			saveGameStructure();
		}

		// Helper: Handle group deletion with confirmation
		function handleDeleteGroup(button) {
			if (button.classList.contains('confirming')) {
				const groupCard = button.closest('.group-item');
				const allLocations = groupCard.querySelectorAll('.location-item');
				const unassignedArea = document.querySelector('#root-container .locations-area[data-unassigned]');
				if (unassignedArea) allLocations.forEach(loc => unassignedArea.appendChild(loc));
				groupCard.remove();
				saveGameStructure();
			} else {
				button.classList.add('confirming');
				button.dataset.tip = 'Are you sure?';
				button.classList.add('tooltip-warning');
			}
		}

		// Helper: Reset delete confirmation state
		function resetDeleteConfirmation(button) {
			if (button.classList.contains('confirming')) {
				button.classList.remove('confirming');
				button.dataset.tip = 'Delete group';
				button.classList.remove('tooltip-warning');
			}
		}

		// Helper: Handle completion slider change
		function handleCompletionSliderChange(slider) {
			const dropdown = slider.closest('.completion-dropdown');
			const autoAdvanceCheckbox = dropdown.querySelector('.auto-advance-checkbox');

			if (slider.value == slider.max) {
				dropdown.dataset.completionType = 'all';
				updateCompletionButton(dropdown, 'all', null);
				if (autoAdvanceCheckbox) {
					autoAdvanceCheckbox.checked = true;
					autoAdvanceCheckbox.disabled = true;
				}
			} else {
				dropdown.dataset.completionType = 'minimum';
				updateCompletionButton(dropdown, 'minimum', slider.value);
				if (autoAdvanceCheckbox) {
					if (autoAdvanceCheckbox.disabled) autoAdvanceCheckbox.checked = true;
					autoAdvanceCheckbox.disabled = false;
				}
			}
			window.debouncedSave();
		}

		// Helper: Handle max-next slider change
		function handleMaxNextSliderChange(slider) {
			slider.nextElementSibling.textContent = slider.value;
			const dropdown = slider.closest('.route-dropdown');
			dropdown.dataset.maxNext = slider.value;
			const maxNextDisplay = dropdown.querySelector('.max-next-display');
			if (maxNextDisplay) maxNextDisplay.textContent = slider.value;
			window.debouncedSave();
		}

		// Helper: Handle group color selection
		function selectGroupColor(element) {
			element.closest('.card').dataset.groupColor = element.dataset.groupColor;
			saveGameStructure();
		}

		// Encode game structure from DOM
		function encodeGameStructure() {
			const rootContainer = document.getElementById('root-container');
			if (!rootContainer) {
				console.error('Root container not found');
				return null;
			}

			// Find root group area and unassigned locations area
			const rootGroupsArea = rootContainer.querySelector('.groups-area');
			const rootLocationsArea = rootContainer.querySelector('.locations-area:not([data-unassigned])');
			const unassignedLocationsArea = rootContainer.querySelector('.locations-area[data-unassigned]');

			const rootGroupID = rootGroupsArea?.dataset.groupId || generateUUID();

			const structure = {
				id: rootGroupID,
				name: '',
				color: '',
				routing: 1, // RouteStrategyFreeRoam
				navigation: 4, // NavigationDisplayCustom
				completion_type: 'all',
				minimum_required: 0,
				max_next: 0,
				auto_advance: false,
				is_root: true,
				location_ids: [],
				sub_groups: []
			};

			// Collect root-level locations from unassigned area
			// Unassigned locations ARE the root's location_ids
			if (unassignedLocationsArea) {
				const locationItems = unassignedLocationsArea.querySelectorAll(':scope > .location-item');
				locationItems.forEach(item => {
					const locationId = item.dataset.locationId;
					if (locationId) {
						structure.location_ids.push(locationId);
					}
				});
			}

			// Collect sub-groups
			if (rootGroupsArea) {
				const groupItems = rootGroupsArea.querySelectorAll(':scope > .group-item');
				groupItems.forEach(groupCard => {
					const subGroup = encodeGroup(groupCard);
					if (subGroup) {
						structure.sub_groups.push(subGroup);
					}
				});
			}

			return structure;
		}

		// Encode a single group (non-root)
		function encodeGroup(groupCard) {
			const groupId = groupCard.dataset.groupId || generateUUID();
			const groupColor = groupCard.dataset.groupColor || 'primary';
			const nameInput = groupCard.querySelector('input[type="text"]');
			const name = nameInput ? nameInput.value : 'Unnamed Group';

			// Get routing strategy - map display name to integer
			const routeStrat = groupCard.querySelector('.route-strat');
			let routing = 1; // default: RouteStrategyFreeRoam
			let maxNext = 0; // default: 0 (unlimited for non-random routes)
			if (routeStrat) {
				const text = routeStrat.textContent?.trim() || '';
				// Map string to integer values matching models.RouteStrategy
				if (text.includes('Guided Path')) {
					routing = 2; // RouteStrategyOrdered
				} else if (text.includes('Secret')) {
					routing = 3; // RouteStrategySecret
				} else if (text.includes('Scavenger')) {
					routing = 4; // RouteStrategyOrdered
				} else if (text.includes('Random')) {
					routing = 0; // RouteStrategyRandom
					// Get maxNext from dropdown data attribute
					const dropdown = groupCard.querySelector('.route-dropdown');
					const maxNextValue = dropdown?.dataset?.maxNext;
					maxNext = maxNextValue ? parseInt(maxNextValue) || 3 : 3;
				} else {
					routing = 1; // RouteStrategyFreeRoam (Open Exploration)
				}
			}

			// Get navigation display mode - map display name to integer
			const navDisplay = groupCard.querySelector('.nav-display');
			let navigation = 4; // default: NavigationDisplayCustom
			if (navDisplay) {
				const text = navDisplay.textContent?.trim() || '';
				// Map string to integer values matching models.NavigationDisplayMode
				if (text.includes('Map Only')) {
					navigation = 0; // NavigationDisplayMap
				} else if (text.includes('Labelled Map')) {
					navigation = 1; // NavigationDisplayMapAndNames
				} else if (text.includes('Location List')) {
					navigation = 2; // NavigationDisplayNames
				} else if (text.includes('Clue-Based')) {
					navigation = 3; // NavigationDisplayClues
				} else {
					navigation = 4; // NavigationDisplayCustom (Custom Clues)
				}
			}

			// Get completion requirements
			const completionDropdown = groupCard.querySelector('.completion-dropdown');
			const completionSlider = groupCard.querySelector('.completion-slider');

			// Use the data attribute to preserve the actual completion type
			// This prevents inferring 'all' when slider is at max but user set 'minimum'
			let completionType = completionDropdown?.dataset.completionType || 'all';
			let minimumRequired = 0;

			if (completionSlider) {
				const value = parseInt(completionSlider.value);
				const max = parseInt(completionSlider.max);

				// Validate parsed values
				if (isNaN(value) || value < 1) {
					console.error('Invalid completion slider value:', completionSlider.value);
					minimumRequired = 1; // Safe default
				} else if (isNaN(max) || max < 1) {
					console.error('Invalid completion slider max:', completionSlider.max);
					minimumRequired = 1; // Safe default
				} else {
					// Ensure value doesn't exceed max (locations count)
					const validValue = Math.min(value, max);

					// Only set minimumRequired if completion type is 'minimum'
					if (completionType === 'minimum') {
						minimumRequired = validValue;
					}
				}
			}

			// Get auto-advance setting
			const autoAdvanceCheckbox = groupCard.querySelector('.auto-advance-checkbox');
			const autoAdvance = autoAdvanceCheckbox?.checked ?? (completionType === 'all');

			const group = {
				id: groupId,
				name: name,
				color: groupColor,
				routing: routing,
				navigation: navigation,
				completion_type: completionType,
				minimum_required: minimumRequired,
				max_next: maxNext,
				auto_advance: autoAdvance,
				is_root: false,
				location_ids: [],
				sub_groups: []
			};

			// Collect locations in this group
			const locationsArea = groupCard.querySelector('.locations-area');
			if (locationsArea) {
				const locationItems = locationsArea.querySelectorAll(':scope > .location-item');
				locationItems.forEach(item => {
					const locationId = item.dataset.locationId;
					if (locationId) {
						group.location_ids.push(locationId);
					}
				});
			}

			// Edge case: If group has no locations, ensure minimumRequired is 0
			if (group.location_ids.length === 0) {
				group.minimum_required = 0;
				group.completion_type = 'all'; // Default for empty groups
			}

			// Recursively collect sub-groups (if any - though current UI doesn't support nesting)
			const subGroupsArea = groupCard.querySelector('.groups-area');
			if (subGroupsArea) {
				const subGroupItems = subGroupsArea.querySelectorAll(':scope > .group-item');
				subGroupItems.forEach(subGroupCard => {
					const subGroup = encodeGroup(subGroupCard);
					if (subGroup) {
						group.sub_groups.push(subGroup);
					}
				});
			}

			return group;
		}

		// Update completion count slider for a group
		function updateCompletionSlider(groupCard) {
			const locationsArea = groupCard.querySelector('.locations-area');
			const slider = groupCard.querySelector('.completion-slider');
			const output = groupCard.querySelector('.completion-dropdown output');
			const buttonText = groupCard.querySelector('.completion-button-text');
			const buttonIcon = groupCard.querySelector('.completion-button-icon');

			if (!locationsArea || !slider) return;

			const locationCount = locationsArea.querySelectorAll('.location-item').length;
			const oldMax = parseInt(slider.max);
			const currentValue = parseInt(slider.value);

			// Update max value
			slider.max = locationCount;

			// If current value equals or exceeds new max, set to max (All)
			if (currentValue >= locationCount || currentValue === oldMax) {
				slider.value = locationCount;
				if (output) output.textContent = 'All';
				if (buttonText) buttonText.textContent = 'Complete All';
				if (buttonIcon) {
					buttonIcon.innerHTML = `<svg xmlns='http://www.w3.org/2000/svg' width='16' height='16' viewBox='0 0 24 24' fill='none' stroke='currentColor' stroke-width='2' stroke-linecap='round' stroke-linejoin='round' class='lucide lucide-check-check-icon lucide-check-check'><path d='M18 6 7 17l-5-5'/><path d='m22 10-7.5 7.5L13 16'/></svg>`;
				}
			}
		}

		// Save game structure to server using htmx
		function saveGameStructure() {
			const structure = encodeGameStructure();
			if (!structure) {
				console.error('Failed to encode game structure');
				return;
			}

			// Validate structure has valid data
			if (!structure.id || (structure.sub_groups.length === 0 && structure.location_ids.length === 0)) {
				console.warn('Structure has no groups or locations, skipping save');
				return;
			}

			// Set the structure in the hidden input and submit via htmx
			const structureInput = document.getElementById('structure-input');
			const form = document.getElementById('structure-form');

			if (!structureInput || !form) {
				console.error('Form elements not found');
				return;
			}

			structureInput.value = JSON.stringify(structure);
			htmx.trigger(form, 'submit');
		}

		// Initialize all sortable areas and UI controls
		function initializeLocationGroups() {
			// Initialize sortable for all locations-area elements
			document.querySelectorAll('.locations-area').forEach(function(el) {
				// Skip if already initialized
				if (el.sortableInstance) return;

				el.sortableInstance = new Sortable(el, {
					group: 'locations',
					animation: 150,
					draggable: '.location-item',
					ghostClass: 'sortable-ghost',
					chosenClass: 'sortable-chosen',
					dragClass: 'sortable-drag',
					invertSwap: true,
					filter: 'a:not(.tooltip), button, input, select, textarea, [contenteditable], .badge, .dropdown',
					preventOnFilter: false,
					onEnd: function(evt) {
						// Update completion sliders for both source and destination groups
						const fromGroup = evt.from.closest('.group-item');
						const toGroup = evt.to.closest('.group-item');
						if (fromGroup) updateCompletionSlider(fromGroup);
						if (toGroup && toGroup !== fromGroup) updateCompletionSlider(toGroup);

						saveGameStructure();
					}
				});
			});

			// Initialize sortable for all groups-area elements
			document.querySelectorAll('.groups-area').forEach(function(el) {
				// Skip if already initialized
				if (el.sortableInstance) return;

				el.sortableInstance = new Sortable(el, {
					group: 'groups',
					animation: 150,
					draggable: '.group-item',
					ghostClass: 'sortable-ghost',
					chosenClass: 'sortable-chosen',
					dragClass: 'sortable-drag',
					invertSwap: true,
					filter: 'a:not(.tooltip), button, input, select, textarea, [contenteditable], .badge, .dropdown, .location-item, .locations-area',
					preventOnFilter: false,
					onEnd: function(evt) {
						saveGameStructure();
					}
				});
			});

			// Initialize route strategy highlighting and completion controls
			document.querySelectorAll('.route-dropdown').forEach(function(dropdown) {
				const currentText = dropdown.querySelector('.route-strat').textContent.trim();
				const options = dropdown.querySelectorAll('.route-option');
				const groupItem = dropdown.closest('.group-item');
				const completionDropdown = groupItem ? groupItem.querySelector('.completion-dropdown') : null;
				const navDropdown = groupItem ? groupItem.querySelector('.nav-display-dropdown') : null;

				// Initialize MaxNext slider for Random routing (mode 0)
				if (currentText.includes('Random')) {
					const maxNext = parseInt(dropdown.dataset.maxNext) || 3;
					const slider = dropdown.querySelector('.max-next-slider');
					const output = dropdown.querySelector('.max-next-slider + output');
					if (slider) {
						slider.value = maxNext;
					}
					if (output) {
						output.textContent = maxNext;
					}
				}

				// Find and highlight the matching option
				// Strategy: compare the option's text content with what's currently displayed
				let selectedOption = null;
				options.forEach(function(option) {
					const optionModeText = option.querySelector('.font-medium').textContent.trim();
					// Check if the current display contains the option's mode name
					// This handles both exact matches and partial matches (like "Random 3" contains part of "Randomised Route")
					if (currentText.includes(optionModeText) || optionModeText.includes(currentText.split(' ')[0])) {
						option.classList.add('bg-base-300');
						selectedOption = option;
					}
				});

				// Disable completion dropdown for "Guided Path" and "Secret" modes
				if (selectedOption && (selectedOption.dataset.mode === 'Guided Path' || selectedOption.dataset.mode === 'Secret') && completionDropdown) {
					const completionButton = completionDropdown.querySelector('a[role=button]');
					const completionContent = completionDropdown.querySelector('.dropdown-content');
					const completionMsg = groupItem.querySelector('.completion-disabled-msg');

					if (completionButton) {
						completionButton.classList.add('btn-disabled');
					}
					if (completionContent) {
						completionContent.classList.add('hidden');
					}
					if (completionMsg) {
						completionMsg.classList.remove('hidden');
					}
				}

				// Disable navigation dropdown for "Secret" mode only
				if (selectedOption && selectedOption.dataset.mode === 'Secret' && navDropdown) {
					const navButton = navDropdown.querySelector('a[role=button]');
					const navContent = navDropdown.querySelector('.dropdown-content');

					if (navButton) {
						navButton.classList.add('btn-disabled');
					}
					if (navContent) {
						navContent.classList.add('hidden');
					}
				}
			});

			// Initialize navigation display highlighting
			document.querySelectorAll('.nav-display-dropdown').forEach(function(dropdown) {
				const currentText = dropdown.querySelector('.nav-display').textContent.trim();
				const options = dropdown.querySelectorAll('.nav-display-option');

				options.forEach(function(option) {
					if (option.textContent.trim().includes(currentText)) {
						option.classList.add('bg-base-300');
					}
				});
			});
		}

		// Debounce function to delay execution
		function debounce(func, delay) {
			let timeout;
			return function(...args) {
				clearTimeout(timeout);
				timeout = setTimeout(() => func.apply(this, args), delay);
			};
		}

		// Create debounced version of saveGameStructure (500ms delay)
		// Use window to avoid redeclaration errors with HTMX content swaps
		// Use defensive assignment pattern to prevent race conditions
		window.debouncedSave = window.debouncedSave || debounce(saveGameStructure, 500);

		document.addEventListener('DOMContentLoaded', function() {
			initializeLocationGroups();

			// Add event listeners for group name changes (with debounce)
			document.addEventListener('input', function(e) {
				if (e.target.matches('.group-item input[type="text"]')) {
					window.debouncedSave();
				}
			});

			// Add event listeners for route strategy changes
			document.addEventListener('click', function(e) {
				if (e.target.matches('.route-option')) {
					saveGameStructure();
				}
			});
		});

		// Re-initialize after htmx content swap
		document.addEventListener('htmx:afterSwap', function(evt) {
			// Only reinitialize if the swapped content contains location groups
			if (evt.detail.target.querySelector('.locations-area') || evt.detail.target.querySelector('.groups-area')) {
				initializeLocationGroups();
			}
		});

		// Re-initialize after browser back/forward navigation (htmx history restore)
		document.addEventListener('htmx:historyRestore', function(evt) {
			// Clear existing sortable instances since they're stale after history restore
			document.querySelectorAll('.locations-area, .groups-area').forEach(function(el) {
				if (el.sortableInstance) {
					el.sortableInstance.destroy();
					el.sortableInstance = null;
				}
			});
			initializeLocationGroups();
		});
	</script>
	<style>
		.sortable-ghost {
			opacity: 0.4;
			background: hsl(var(--b2));
		}
		.sortable-chosen {
			opacity: 0.8;
		}
		.sortable-drag {
			opacity: 1;
		}
		/* Show drop zone hint when dragging */
		.sortable-drag ~ .locations-area:empty,
		.sortable-drag ~ .groups-area:empty,
		.locations-area:empty.sortable-drag-over,
		.groups-area:empty.sortable-drag-over {
			border-color: hsl(var(--p) / 0.5);
			background: hsl(var(--p) / 0.05);
		}

		/* Location indicator visibility rules based on parent group navigation mode */
		/* Map marker: visible for Map Only (0) and Labelled Map (1) */
		.locations-area .location-marker-icon {
			display: none;
		}
		.locations-area[data-nav-mode="0"] .location-marker-icon,
		.locations-area[data-nav-mode="1"] .location-marker-icon {
			display: inline-flex;
		}

		/* Clues: visible only for Custom Clues (4) */
		.locations-area .location-clues-icon {
			display: none;
		}
		.locations-area[data-nav-mode="4"] .location-clues-icon {
			display: inline-flex;
		}

		/* Secret mode (route-mode 3): hide all icons regardless of nav mode */
		.locations-area[data-route-mode="3"] .location-marker-icon,
		.locations-area[data-route-mode="3"] .location-clues-icon {
			display: none !important;
		}
	</style>
}<|MERGE_RESOLUTION|>--- conflicted
+++ resolved
@@ -491,32 +491,7 @@
 						role="button"
 						class="route-option grid-flow-row gap-1 whitespace-normal h-auto py-3"
 						data-mode={ models.RouteStrategyOrdered.String() }
-<<<<<<< HEAD
 						_="on click js(me) selectRouteStrategy(me, false, false) end"
-=======
-						_="on click
-						remove .bg-base-300 from <.route-option/>
-						add .bg-base-300 to me
-						set dropdown to closest <.route-dropdown/>
-						set routeStrat to dropdown.querySelector('.route-strat')
-						set routeStrat's innerHTML to my.querySelector('div').innerHTML
-						-- Hide max-next slider
-						add .hidden to dropdown.querySelector('.max-next-slider-container')
-						-- Disable completion dropdown
-						set groupCard to closest <.group-item/>
-						set completionDropdown to groupCard.querySelector('.completion-dropdown')
-						add .btn-disabled to completionDropdown.querySelector('a')
-						add .hidden to completionDropdown.querySelector('.dropdown-content')
-						remove .hidden from groupCard.querySelector('.completion-disabled-msg')
-						-- Enable navigation dropdown
-						set navDropdown to groupCard.querySelector('.nav-display-dropdown')
-						remove .btn-disabled from navDropdown.querySelector('a')
-						remove .hidden from navDropdown.querySelector('.dropdown-content')
-						-- Update route mode attribute (2 = Ordered)
-						set locationsArea to groupCard.querySelector('.locations-area')
-						set locationsArea's @data-route-mode to '2'
-						js saveGameStructure() end"
->>>>>>> caed7861
 					>
 						<div class="flex items-center gap-2">
 							<svg xmlns="http://www.w3.org/2000/svg" width="24" height="24" viewBox="0 0 24 24" fill="none" stroke="currentColor" stroke-width="2" stroke-linecap="round" stroke-linejoin="round" class="lucide lucide-milestone-icon lucide-milestone w-4"><path d="M12 13v8"></path><path d="M12 3v3"></path><path d="M4 6a1 1 0 0 0-1 1v5a1 1 0 0 0 1 1h13a2 2 0 0 0 1.152-.365l3.424-2.317a1 1 0 0 0 0-1.635l-3.424-2.318A2 2 0 0 0 17 6z"></path></svg>
@@ -530,32 +505,7 @@
 						role="button"
 						class="route-option grid-flow-row gap-1 whitespace-normal h-auto py-3 text-pretty"
 						data-mode={ models.RouteStrategyFreeRoam.String() }
-<<<<<<< HEAD
 						_="on click js(me) selectRouteStrategy(me, true, false) end"
-=======
-						_="on click
-						remove .bg-base-300 from <.route-option/>
-						add .bg-base-300 to me
-						set dropdown to closest <.route-dropdown/>
-						set routeStrat to dropdown.querySelector('.route-strat')
-						set routeStrat's innerHTML to my.querySelector('div').innerHTML
-						-- Hide max-next slider
-						add .hidden to dropdown.querySelector('.max-next-slider-container')
-						-- Enable completion dropdown
-						set groupCard to closest <.group-item/>
-						set completionDropdown to groupCard.querySelector('.completion-dropdown')
-						remove .btn-disabled from completionDropdown.querySelector('a')
-						remove .hidden from completionDropdown.querySelector('.dropdown-content')
-						add .hidden to groupCard.querySelector('.completion-disabled-msg')
-						-- Enable navigation dropdown
-						set navDropdown to groupCard.querySelector('.nav-display-dropdown')
-						remove .btn-disabled from navDropdown.querySelector('a')
-						remove .hidden from navDropdown.querySelector('.dropdown-content')
-						-- Update route mode attribute (1 = FreeRoam)
-						set locationsArea to groupCard.querySelector('.locations-area')
-						set locationsArea's @data-route-mode to '1'
-						js saveGameStructure() end"
->>>>>>> caed7861
 					>
 						<div class="flex items-center gap-2">
 							<svg xmlns="http://www.w3.org/2000/svg" viewBox="0 0 24 24" fill="none" stroke="currentColor" stroke-width="2" stroke-linecap="round" stroke-linejoin="round" class="lucide lucide-footprints-icon lucide-footprints w-4 h-5"><path d="M4 16v-2.38C4 11.5 2.97 10.5 3 8c.03-2.72 1.49-6 4.5-6C9.37 2 10 3.8 10 5.5c0 3.11-2 5.66-2 8.68V16a2 2 0 1 1-4 0Z"></path><path d="M20 20v-2.38c0-2.12 1.03-3.12 1-5.62-.03-2.72-1.49-6-4.5-6C14.63 6 14 7.8 14 9.5c0 3.11 2 5.66 2 8.68V20a2 2 0 1 0 4 0Z"></path><path d="M16 17h4"></path><path d="M4 13h4"></path></svg>
@@ -617,33 +567,7 @@
 						role="button"
 						class="route-option grid-flow-row gap-1 whitespace-normal h-auto py-3"
 						data-mode={ models.RouteStrategyRandom.String() }
-<<<<<<< HEAD
 						_="on click js(me) selectRouteStrategy(me, true, true) end"
-=======
-						_="on click
-						remove .bg-base-300 from <.route-option/>
-						add .bg-base-300 to me
-						set dropdown to closest <.route-dropdown/>
-						set routeStrat to dropdown.querySelector('.route-strat')
-						set maxNextValue to dropdown.querySelector('.max-next-slider').value
-						set routeStrat's innerHTML to `<svg xmlns='http://www.w3.org/2000/svg' viewBox='0 0 24 24' fill='none' stroke='currentColor' stroke-width='2' stroke-linecap='round' stroke-linejoin='round' class='lucide lucide-shuffle-icon lucide-shuffle h-4 w-4'><path d='m18 14 4 4-4 4'/><path d='m18 2 4 4-4 4'/><path d='M2 18h1.973a4 4 0 0 0 3.3-1.7l5.454-8.6a4 4 0 0 1 3.3-1.7H22'/><path d='M2 6h1.972a4 4 0 0 1 3.6 2.2'/><path d='M22 18h-6.041a4 4 0 0 1-3.3-1.8l-.359-.45'/></svg>Random <span class='max-next-display'>` + maxNextValue + `</span>`
-						-- Show max-next slider
-						remove .hidden from dropdown.querySelector('.max-next-slider-container')
-						-- Enable completion dropdown
-						set groupCard to closest <.group-item/>
-						set completionDropdown to groupCard.querySelector('.completion-dropdown')
-						remove .btn-disabled from completionDropdown.querySelector('a')
-						remove .hidden from completionDropdown.querySelector('.dropdown-content')
-						add .hidden to groupCard.querySelector('.completion-disabled-msg')
-						-- Enable navigation dropdown
-						set navDropdown to groupCard.querySelector('.nav-display-dropdown')
-						remove .btn-disabled from navDropdown.querySelector('a')
-						remove .hidden from navDropdown.querySelector('.dropdown-content')
-						-- Update route mode attribute (0 = Random)
-						set locationsArea to groupCard.querySelector('.locations-area')
-						set locationsArea's @data-route-mode to '0'
-						js saveGameStructure() end"
->>>>>>> caed7861
 					>
 						<div class="flex items-center gap-2">
 							<svg xmlns="http://www.w3.org/2000/svg" viewBox="0 0 24 24" fill="none" stroke="currentColor" stroke-width="2" stroke-linecap="round" stroke-linejoin="round" class="lucide lucide-shuffle-icon lucide-shuffle h-4 w-4"><path d="m18 14 4 4-4 4"></path><path d="m18 2 4 4-4 4"></path><path d="M2 18h1.973a4 4 0 0 0 3.3-1.7l5.454-8.6a4 4 0 0 1 3.3-1.7H22"></path><path d="M2 6h1.972a4 4 0 0 1 3.6 2.2"></path><path d="M22 18h-6.041a4 4 0 0 1-3.3-1.8l-.359-.45"></path></svg>
